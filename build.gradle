apply from: 'gradle/filter.gradle'
apply from: 'gradle/indy.gradle'

buildscript {
    repositories {
        mavenCentral()
        mavenRepo name: 'Bintray Asciidoctor repo', url: 'http://dl.bintray.com/content/aalmiray/asciidoctor'
        mavenRepo name: 'Bintray JCenter', url: 'http://jcenter.bintray.com'
    }

    dependencies {
<<<<<<< HEAD
        classpath 'org.asciidoctor:asciidoctor-gradle-plugin:0.7.0'
=======
        classpath 'org.asciidoctor:asciidoctor-gradle-plugin:0.5.0'
>>>>>>> 543f54fc
        classpath 'net.saliman:gradle-cobertura-plugin:1.1.2'
    }
}

// TODO use antlr plugin
//apply plugin: 'antlr'

allprojects {
    apply plugin: 'java'

    buildDir = 'target'
    sourceCompatibility = 1.5
    targetCompatibility = 1.5

    group = 'org.codehaus.groovy'
    version = groovyVersion
    repositories {
        mavenCentral()
    }

    apply plugin: 'checkstyle'
    apply plugin: 'groovy'
    apply plugin: 'codenarc'
    apply from: "${rootProject.projectDir}/gradle/groovydoc.gradle"
    apply from: "${rootProject.projectDir}/gradle/indy.gradle"

    if (isJava15()) {
        // do nothing on JDK 5 as gradle fails to create a proxy for the AsciidoctorTask
        logger.warn 'You must run on JDK 6+ to be able to generate the Asciidoc documentation.'
    } else {
        apply plugin: 'asciidoctor'

        asciidoctor {
            logDocuments = true
            sourceDir = project.file('src/spec/doc')
            baseDir = null

            options = [
                    attributes: [
                            'source-highlighter': 'prettify',
                            'groovyversion': groovyVersion
                    ]
            ]
        }

        // skip the asciidoctor task if there's no directory with asciidoc files
        asciidoctor.onlyIf { project.file('src/spec/doc').exists() }
    }

    // don't fail build on CodeNarc tasks
    tasks.withType(CodeNarc) {
        ignoreFailures = true
        configFile = file("$rootProject.projectDir/config/codenarc/codenarc.groovy")
    }
    tasks.withType(Checkstyle) {
        ignoreFailures = true
        configFile = file("$rootProject.projectDir/config/checkstyle/checkstyle.xml")
        configProperties = ['rootProject.projectDir': rootProject.projectDir]
    }
    
    if (useIndy()) {
        tasks.withType(GroovyCompile) {
            groovyOptions.optimizationOptions.indy = true
            groovyClasspath = files(
                    rootProject.compileJava.destinationDir,
                    rootProject.compileJava.classpath,
                    { project(':groovy-docgenerator').compileJava.destinationDir },
                    { project(':groovy-groovydoc').compileJava.destinationDir },
                    { project(':groovy-ant').compileJava.destinationDir },
                    { project(':groovy-templates').compileJava.destinationDir },
            )
        }

        compileJava.sourceCompatibility = 1.7
        compileJava.targetCompatibility = 1.7
        jar {
            classifier = 'indy'
        }
    }
}

// todo: use the conventional "resources" directory for classpath resources
task(copyResources, type: Copy) {
    destinationDir = file("$buildDir/classes")
    // text files requiring filtering
    into('main') {
        from('src/main')
        include('**/*.txt', '**/*.xml', '**/*.properties', '**/*.html')
        filter(rootProject.propertiesFilter, org.apache.tools.ant.filters.ReplaceTokens)
    }
    // other resources
    into('main') {
        from 'src/main'
        include('**/*.png', '**/*.gif', '**/*.ico', '**/*.css')
    }
}
compileJava.dependsOn(copyResources)
task(copyTestResources, type: Copy)
        .from('src/test')
        .into("$buildDir/classes/test")
        .include('**/*.txt', '**/*.xml', '**/*.properties', '**/*.png', '**/*.html', '**/*.gif', '**/*.ico', '**/*.css')
compileTestJava.dependsOn(copyTestResources)

task sourceJar(type: Jar) {
    classifier = 'sources'
    from 'src/main'
}

subprojects {
    task sourceJar(type: Jar) {
        classifier = 'sources'
        from sourceSets.main.allSource
    }
}

repositories {
    // todo Some repos are needed only for some configs. Declare them just for the configuration once Gradle allows this.
//    mavenCentral() // default, tools
    maven { url 'http://www.aQute.biz/repo' } // tools
    maven { url 'http://repository.jboss.org/maven2' } // examples, tools
}

// todo do we need compile and runtime scope for examples?
configurations {
    compilerCompile
    tools
    examplesCompile.extendsFrom compile
    examplesRuntime.extendsFrom examplesCompile
    antlr
    spec
}

<<<<<<< HEAD
dependencies {
    def antVersion = '1.9.2'
    def asmVersion = '4.1'
    def antlrVersion = '2.7.7'
    def bndVersion = '0.0.401'
    def checkstyleVersion = '4.4'
    def coberturaVersion = '1.9.4.1'
    def commonsCliVersion = '1.2'
    def commonsHttpClientVersion = '3.1'
    def eclipseOsgiVersion = '3.5.0.v20090520'
    def gparsVersion = '1.1.0'
    def ivyVersion = '2.3.0'
    def jansiVersion = '1.10'
    def jarjarVersion = '1.3'
    def jlineVersion = '2.10'
    def jmockVersion = '1.2.0'
    def logbackVersion = '1.0.13'
    def log4jVersion = '1.2.17'
    def luceneVersion = '4.3.1'
    def openejbVersion = '1.0'
    def qdoxVersion = '1.12.1'
    def simianVersion = '2.2.4'
    def slf4jVersion = '1.7.5'
    def xmlunitVersion = '1.3'
    def xstreamVersion = '1.4.4'
=======
ext {
    antVersion = '1.9.2'
    asmVersion = '4.1'
    antlrVersion = '2.7.7'
    bndVersion = '0.0.401'
    checkstyleVersion = '4.4'
    coberturaVersion = '1.9.4.1'
    commonsCliVersion = '1.2'
    commonsHttpClientVersion = '3.1'
    eclipseOsgiVersion = '3.5.0.v20090520'
    gparsVersion = '1.1.0'
    ivyVersion = '2.3.0'
    jansiVersion = '1.11'
    jarjarVersion = '1.3'
    jlineVersion = '2.11'
    jmockVersion = '1.2.0'
    logbackVersion = '1.0.13'
    log4jVersion = '1.2.17'
    log4j2Version = '2.0-beta9'
    luceneVersion = '4.3.1'
    openejbVersion = '1.0'
    qdoxVersion = '1.12.1'
    simianVersion = '2.2.4'
    slf4jVersion = '1.7.5'
    xmlunitVersion = '1.3'
    xstreamVersion = '1.4.4'
}
>>>>>>> 543f54fc

dependencies {
    compilerCompile "antlr:antlr:$antlrVersion"
    compilerCompile "org.ow2.asm:asm:$asmVersion"
    compilerCompile "org.ow2.asm:asm-analysis:$asmVersion"
    compilerCompile "org.ow2.asm:asm-commons:$asmVersion"
    compilerCompile "org.ow2.asm:asm-tree:$asmVersion"
    compilerCompile "org.ow2.asm:asm-util:$asmVersion"

    compilerCompile "commons-cli:commons-cli:$commonsCliVersion"
    compilerCompile "org.apache.ant:ant:$antVersion"
    compilerCompile("com.thoughtworks.xstream:xstream:$xstreamVersion") {
        exclude(group: 'xpp3', module: 'xpp3_min')
        exclude(group: 'junit', module: 'junit')
        exclude(group: 'jmock', module: 'jmock')
    }
    compilerCompile("jline:jline:$jlineVersion") {
        exclude(group: 'junit', module: 'junit')
    }
    compilerCompile "org.fusesource.jansi:jansi:$jansiVersion"
    compilerCompile("org.apache.ivy:ivy:$ivyVersion") {
        transitive = false
    }
    compilerCompile files("$buildDir/classes/compiler")

    groovy files("$buildDir/classes/compiler")
    groovy "antlr:antlr:$antlrVersion"
    groovy "org.ow2.asm:asm:$asmVersion"
    groovy "org.ow2.asm:asm-analysis:$asmVersion"
    groovy "org.ow2.asm:asm-commons:$asmVersion"
    groovy "org.ow2.asm:asm-tree:$asmVersion"
    groovy "org.ow2.asm:asm-util:$asmVersion"

    compile "commons-cli:commons-cli:$commonsCliVersion"
    compile("com.thoughtworks.xstream:xstream:$xstreamVersion") {
        exclude(group: 'xpp3', module: 'xpp3_min')
        exclude(group: 'junit', module: 'junit')
        exclude(group: 'jmock', module: 'jmock')
    }
    compile("jline:jline:$jlineVersion") {
        exclude(group: 'junit', module: 'junit')
    }
    compile "org.fusesource.jansi:jansi:$jansiVersion"
    compile("org.apache.ivy:ivy:$ivyVersion") {
        transitive = false
    }
    runtime "org.codehaus.gpars:gpars:$gparsVersion"
    testCompile "jmock:jmock:$jmockVersion"
    testCompile "jmock:jmock-cglib:$jmockVersion"
    testCompile "xmlunit:xmlunit:$xmlunitVersion"
    testCompile "ch.qos.logback:logback-classic:$logbackVersion"
    testCompile "log4j:log4j:$log4jVersion"
    testCompile "org.apache.logging.log4j:log4j-core:$log4j2Version"
    testCompile "org.slf4j:jcl-over-slf4j:$slf4jVersion"
    testCompile "com.thoughtworks.qdox:qdox:$qdoxVersion"

    tools "com.googlecode.jarjar:jarjar:$jarjarVersion"
    tools("checkstyle:checkstyle:$checkstyleVersion") {
        exclude(module: 'junit')
    }
    tools "redhill:simian:$simianVersion"
    tools("net.sourceforge.cobertura:cobertura:$coberturaVersion") {
        exclude(module: 'asm')
        exclude(module: 'asm')
        exclude(module: 'ant')
    }
    tools "org.ow2.asm:asm-all:$asmVersion"
    tools "com.thoughtworks.qdox:qdox:$qdoxVersion"
    tools "biz.aQute:bnd:$bndVersion"

    examplesCompile project(':groovy-test')
    examplesCompile project(':groovy-swing')
    examplesCompile "org.apache.lucene:lucene-core:$luceneVersion"
    examplesCompile "org.apache.lucene:lucene-analyzers-common:$luceneVersion"
    examplesCompile "org.apache.lucene:lucene-queryparser:$luceneVersion"
    examplesCompile "org.eclipse:osgi:$eclipseOsgiVersion"
    examplesRuntime("commons-httpclient:commons-httpclient:$commonsHttpClientVersion") {
        exclude(module: 'junit')
        exclude(module: 'commons-logging')
        exclude(module: 'commons-codec')
    }
    examplesRuntime("openejb:openejb-loader:$openejbVersion") {
        exclude(module: 'log4j')
        exclude(module: 'openejb-core')
        exclude(module: 'geronimo-jta_1.0.1B_spec')
        exclude(module: 'geronimo-servlet_2.4_spec')
        exclude(module: 'geronimo-ejb_2.1_spec')
        exclude(module: 'geronimo-j2ee-connector_1.5_spec')
    }

// TODO use antlr plugin
//    antlr "antlr:antlr:$antlrVersion"
    antlr "org.apache.ant:ant-antlr:$antVersion"

    // TODO remove once M12N refactoring finished
    testCompile project(':groovy-ant')
    testCompile project(':groovy-test')
}

ext.generatedDirectory = "${buildDir}/generated-sources"

sourceSets {
    compiler {
        // This sourceSet corresponds to the minimal "bootstrap" Groovy compiler
        // which will be used by the build itself to compile the groovy files
        java {
            srcDirs = [
                    'src/main',
                    'subprojects/groovy-ant/src/main',
                    'subprojects/groovy-groovydoc/src/main',
                    'subprojects/groovy-templates/src/main',
                    'subprojects/groovy-xml/src/main',
                    'subprojects/groovy-jmx/src/main',
                    "$generatedDirectory/src/main"
            ]
            if (!useIndy()) {
                exclude '**/indy/*'
                exclude '**/v7/*'
                exclude '**/vm7/*'
            }
        }
    }
    main {
        java {
            srcDirs = [
                    'src/main',
                    "$generatedDirectory/src/main"
            ]
            fileTree('src/main/groovy/ui').matching {
                exclude 'GroovyMain.java', 'GroovySocketServer.java'
            }.visit {details ->
                exclude "groovy/ui/$details.path"
            }
            if (!useIndy()) {
                exclude '**/indy/*'
                exclude '**/v7/*'
                exclude '**/vm7/*'
            }
        }
        groovy {
            srcDirs = [
                    'src/main',
                    "$generatedDirectory/src/main"
            ]
            if (!useIndy()) {
                exclude '**/indy/*'
                exclude '**/v7/*'
                exclude '**/vm7/*'
            }
        }
        resources {
            srcDirs = ['src/main', 'src/tools', 'src/resources']
            include 'META-INF/services/*',
                    'META-INF/groovy-release-info.properties',
                    'groovy/grape/*.xml',
                    'groovy/ui/*.properties',
                    'groovy/ui/**/*.png',
                    'groovy/inspect/swingui/AstBrowserProperties.groovy',
                    'org/codehaus/groovy/tools/shell/**/*.properties',
                    'org/codehaus/groovy/tools/shell/**/*.xml',
                    'org/codehaus/groovy/tools/groovydoc/gstringTemplates/**/*.*',
                    'org/codehaus/groovy/tools/groovy.ico'
        }
    }
    test {
        groovy {
            srcDirs = ['src/test']
        }
        resources {
            srcDirs = ['src/test-resources']
        }
        output.classesDir = "$buildDir/test-classes" as File
    }
    tools {
        groovy {
            srcDirs = ['src/tools']
        }
        resources {
            srcDirs = ['src/tools']
        }
        compileClasspath = configurations.tools + sourceSets.main.runtimeClasspath
        runtimeClasspath = output + compileClasspath
        output.classesDir = "$buildDir/tools-classes" as File
    }
    examples {
        groovy {
            srcDirs = ['src/examples']
        }
        resources {
            srcDirs = ['src/examples']
        }
        compileClasspath = configurations.examplesRuntime + sourceSets.main.output
        output.classesDir = "$buildDir/examples-classes" as File
    }
}

// make sure examples can be compiled, even if we don't run them
// todo: reorganize examples so that we can run them too
check {
    dependsOn examplesClasses
}

// remove this from config once GRADLE-854 is fixed.
processResources.doLast {
    copy {
        from('src/main') {
            include 'groovy/inspect/swingui/AstBrowserProperties.groovy',
                    'org/codehaus/groovy/tools/groovydoc/gstringTemplates/GroovyDocTemplateInfo.java'
        }
        into sourceSets.main.output.classesDir
    }
}

task ensureGrammars {
    description = 'Ensure all the Antlr generated files are up to date.'
    ext.antlrDirectory = "$projectDir/src/main/org/codehaus/groovy/antlr"
    ext.groovyParserDirectory = "$ext.antlrDirectory/parser"
    ext.javaParserDirectory = "$ext.antlrDirectory/java"
    ext.genPath = "$generatedDirectory/src/main/org/codehaus/groovy/antlr"
    ext.groovyOutDir = "$ext.genPath/parser"
    ext.javaOutDir = "$ext.genPath/java"
    inputs.dir(antlrDirectory)
    outputs.dir(groovyOutDir)
    outputs.dir(javaOutDir)
    doFirst {
        new File(groovyOutDir).mkdirs()
        new File(javaOutDir).mkdirs()
        ant {
            taskdef(name: 'antlr',
                    classname: 'org.apache.tools.ant.taskdefs.optional.ANTLR',
                    classpath: configurations.antlr.asPath)

            mkdir dir: ext.groovyParserDirectory
            antlr(target: "$ext.antlrDirectory/groovy.g", outputdirectory: ext.groovyOutDir) {
                classpath path: configurations.compile.asPath
            }
            antlr(target: "$ext.javaParserDirectory/java.g", outputdirectory: ext.javaOutDir) {
                classpath path: configurations.compile.asPath
            }
        }
    }
}

apply from: 'gradle/utils.gradle'

def isJava16() {
    System.properties['java.version'].contains('1.6')
}
def isJava15() {
    System.properties['java.version'].contains('1.5')
}
def modules() {
    subprojects
}

// provide to other build scripts
ext.isJava6 = this.&isJava16()
ext.isJava5 = this.&isJava15()
ext.modules = this.&modules()

task dgmConverter(type: JavaExec, dependsOn: 'classes') {
    description = 'Generates DGM info file required for faster startup.'
    ext.classesDir = sourceSets.main.output.classesDir
    classpath = files(classesDir) + configurations.compile
    main = 'org.codehaus.groovy.tools.DgmConverter'
    args = ['--info', classesDir.absolutePath]
    doFirst {
        file("$classesDir/META-INF").mkdirs()
    }
    inputs.files fileTree(dir: projectDir, includes: ['src/**/*GroovyMethods.java'])
    outputs.file file("$classesDir/META-INF/dgminfo")
}

task compilerDgmConverter(type: JavaExec) {
    description = 'Generates DGM info file for the bootstrap compiler'
    ext.compilerClassesDir = sourceSets.compiler.output.classesDir
    classpath = files(compilerClassesDir) + configurations.compilerCompile
    main = 'org.codehaus.groovy.tools.DgmConverter'
    args = ['--info', compilerClassesDir.absolutePath]
    doFirst {
        file("$compilerClassesDir/META-INF").mkdirs()
    }
    inputs.files fileTree(dir: projectDir, includes: ['src/**/*GroovyMethods.java'])
    outputs.file file("$compilerClassesDir/META-INF/dgminfo")
}

compileCompilerJava {
    dependsOn ensureGrammars, exceptionUtils
    options.fork(memoryMaximumSize: javacMain_mx)
}

compileJava {
    dependsOn compilerClasses,compilerDgmConverter,ensureGrammars
    options.fork(memoryMaximumSize: javacMain_mx)
}

compileGroovy {
    doFirst {
        if (useIndy()) {
            logger.info('Building with InvokeDynamic support activated')
        }
    }
    groovyOptions.fork(memoryMaximumSize: groovycMain_mx)
}

compileTestGroovy {
    groovyOptions.fork(memoryMaximumSize: groovycTest_mx)
}

compileExamplesGroovy {
    groovyOptions.fork(memoryMaximumSize: groovycExamples_mx)
}

// suppress CheckStyle/CodeNarc
task checkstyleExamples(overwrite: true) << {}
task checkstyleMain(overwrite: true) << {}
task checkstyleTest(overwrite: true) << {}
task checkstyleTools(overwrite: true) << {}
task codenarcExamples(overwrite: true) << {}

apply from: 'gradle/test.gradle'
apply from: 'gradle/docs.gradle'
apply from: 'gradle/assemble.gradle'
apply from: 'gradle/upload.gradle'
apply from: 'gradle/idea.gradle'
apply from: 'gradle/eclipse.gradle'
// Define a GroovyDoc task which depends on the generated groovydoc tool
apply from: 'gradle/groovydoc.gradle'
if (isJava15()) {
  // do nothing on JDK 5 as sardine is built for Java 6
  logger.warn 'You must run on JDK 6+ to be able to deploy to codehaus.'
} else {
  apply from: 'gradle/codehaus.gradle'
}

classes {
    doFirst {
        logger.lifecycle "InvokeDynamic support ${useIndy() ? 'on' : 'off'}"
    }
}

// If a local configuration file for tweaking the build is present, apply it
if (file('user.gradle').exists()) {
    apply from: 'user.gradle'
}

allprojects {
    apply plugin: 'cobertura'
    cobertura {
        coverageFormats = ['xml', 'html']
        coverageReportDir = file("$buildDir/reports/cobertura")
    }
}

wrapper {
    gradleVersion = '1.7'
}

// produce warning if running on 1.5 or 1.6
if (isJava15() || isJava16()) {
    logger.lifecycle '''
    **************************************** WARNING **********************************************
    ****** You are running the build with an older JDK. NEVER try to release with 1.5 or 1.6 ******
    ****** You must use a JDK 1.7+ in order to compile all features of the language.         ******
    ***********************************************************************************************
'''
}<|MERGE_RESOLUTION|>--- conflicted
+++ resolved
@@ -9,11 +9,7 @@
     }
 
     dependencies {
-<<<<<<< HEAD
         classpath 'org.asciidoctor:asciidoctor-gradle-plugin:0.7.0'
-=======
-        classpath 'org.asciidoctor:asciidoctor-gradle-plugin:0.5.0'
->>>>>>> 543f54fc
         classpath 'net.saliman:gradle-cobertura-plugin:1.1.2'
     }
 }
@@ -49,14 +45,6 @@
         asciidoctor {
             logDocuments = true
             sourceDir = project.file('src/spec/doc')
-            baseDir = null
-
-            options = [
-                    attributes: [
-                            'source-highlighter': 'prettify',
-                            'groovyversion': groovyVersion
-                    ]
-            ]
         }
 
         // skip the asciidoctor task if there's no directory with asciidoc files
@@ -146,33 +134,6 @@
     spec
 }
 
-<<<<<<< HEAD
-dependencies {
-    def antVersion = '1.9.2'
-    def asmVersion = '4.1'
-    def antlrVersion = '2.7.7'
-    def bndVersion = '0.0.401'
-    def checkstyleVersion = '4.4'
-    def coberturaVersion = '1.9.4.1'
-    def commonsCliVersion = '1.2'
-    def commonsHttpClientVersion = '3.1'
-    def eclipseOsgiVersion = '3.5.0.v20090520'
-    def gparsVersion = '1.1.0'
-    def ivyVersion = '2.3.0'
-    def jansiVersion = '1.10'
-    def jarjarVersion = '1.3'
-    def jlineVersion = '2.10'
-    def jmockVersion = '1.2.0'
-    def logbackVersion = '1.0.13'
-    def log4jVersion = '1.2.17'
-    def luceneVersion = '4.3.1'
-    def openejbVersion = '1.0'
-    def qdoxVersion = '1.12.1'
-    def simianVersion = '2.2.4'
-    def slf4jVersion = '1.7.5'
-    def xmlunitVersion = '1.3'
-    def xstreamVersion = '1.4.4'
-=======
 ext {
     antVersion = '1.9.2'
     asmVersion = '4.1'
@@ -200,7 +161,6 @@
     xmlunitVersion = '1.3'
     xstreamVersion = '1.4.4'
 }
->>>>>>> 543f54fc
 
 dependencies {
     compilerCompile "antlr:antlr:$antlrVersion"
