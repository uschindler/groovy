/*
 * Copyright 2003-2012 the original author or authors.
 *
 * Licensed under the Apache License, Version 2.0 (the "License");
 * you may not use this file except in compliance with the License.
 * You may obtain a copy of the License at
 *
 *     http://www.apache.org/licenses/LICENSE-2.0
 *
 * Unless required by applicable law or agreed to in writing, software
 * distributed under the License is distributed on an "AS IS" BASIS,
 * WITHOUT WARRANTIES OR CONDITIONS OF ANY KIND, either express or implied.
 * See the License for the specific language governing permissions and
 * limitations under the License.
 */
package org.codehaus.groovy.ant;

import groovy.lang.GroovyClassLoader;
import groovy.lang.GroovyResourceLoader;
import org.apache.commons.cli.CommandLine;
import org.apache.commons.cli.Options;
import org.apache.commons.cli.PosixParser;
import org.apache.tools.ant.AntClassLoader;
import org.apache.tools.ant.BuildException;
import org.apache.tools.ant.DirectoryScanner;
import org.apache.tools.ant.Project;
import org.apache.tools.ant.RuntimeConfigurable;
import org.apache.tools.ant.taskdefs.Execute;
import org.apache.tools.ant.taskdefs.Javac;
import org.apache.tools.ant.taskdefs.MatchingTask;
import org.apache.tools.ant.types.Path;
import org.apache.tools.ant.types.Reference;
import org.apache.tools.ant.util.GlobPatternMapper;
import org.apache.tools.ant.util.SourceFileScanner;
import org.codehaus.groovy.control.CompilationUnit;
import org.codehaus.groovy.control.CompilerConfiguration;
import org.codehaus.groovy.control.SourceExtensionHandler;
import org.codehaus.groovy.runtime.DefaultGroovyMethods;
import org.codehaus.groovy.tools.ErrorReporter;
import org.codehaus.groovy.tools.FileSystemCompiler;
import org.codehaus.groovy.tools.RootLoader;
import org.codehaus.groovy.tools.javac.JavaAwareCompilationUnit;

import java.io.File;
import java.io.FileWriter;
import java.io.IOException;
import java.io.PrintWriter;
import java.io.StringWriter;
import java.net.MalformedURLException;
import java.net.URL;
import java.nio.charset.Charset;
import java.util.ArrayList;
import java.util.Arrays;
import java.util.Enumeration;
import java.util.Iterator;
import java.util.LinkedHashSet;
import java.util.List;
import java.util.Map;
import java.util.Set;
import java.util.StringTokenizer;

/**
 * Compiles Groovy source files. This task can take the following arguments:
 * <ul>
 * <li>srcdir</li>
 * <li>destdir</li>
 * <li>classpath</li>
 * <li>encoding</li>
 * <li>verbose</li>
 * <li>failonerror</li>
 * <li>includeantruntime</li>
 * <li>includejavaruntime</li>
 * <li>memoryInitialSize</li>
 * <li>memoryMaximumSize</li>
 * <li>fork</li>
 * <li>stacktrace</li>
 * <li>stubdir</li>
 * </ul>
 * Of these arguments, the <b>srcdir</b> and <b>destdir</b> are required.
 * <p/>
 * <p>When this task executes, it will recursively scan srcdir and destdir looking for Groovy source files
 * to compile. This task makes its compile decision based on timestamp.</p>
 * <p/>
 * <p>Based heavily on the Javac implementation in Ant.</p>
 *
 * @author <a href="mailto:james@coredevelopers.net">James Strachan</a>
 * @author Hein Meling
 * @author <a href="mailto:russel.winder@concertant.com">Russel Winder</a>
 * @author Danno Ferrin
 * @author Paul King
 */
public class Groovyc extends MatchingTask {
    private final LoggingHelper log = new LoggingHelper(this);

    private Path src;
    private File destDir;
    private Path compileClasspath;
    private Path compileSourcepath;
    private String encoding;
    private boolean stacktrace = false;
    private boolean verbose = false;
    private boolean includeAntRuntime = true;
    private boolean includeJavaRuntime = false;
    private boolean fork = false;
    private File forkJavaHome;
    private String forkedExecutable = null;
    private String memoryInitialSize;
    private String memoryMaximumSize;
    private String scriptExtension = "*.groovy";
    private String targetBytecode = null;

    protected boolean failOnError = true;
    protected boolean listFiles = false;
    protected File[] compileList = new File[0];

    private String updatedProperty;
    private String errorProperty;
    private boolean taskSuccess = true; // assume the best
    private boolean includeDestClasses = true;

    protected CompilerConfiguration configuration;
    private Javac javac;
    private boolean jointCompilation;

    private List<File> temporaryFiles = new ArrayList<File>(2);
    private File stubDir;
    private boolean keepStubs;
    private boolean useIndy;

    private Set<String> scriptExtensions = new LinkedHashSet<String>();

    /**
     * Adds a path for source compilation.
     *
     * @return a nested src element.
     */
    public Path createSrc() {
        if (src == null) {
            src = new Path(getProject());
        }
        return src.createPath();
    }

    /**
     * Recreate src.
     *
     * @return a nested src element.
     */
    protected Path recreateSrc() {
        src = null;
        return createSrc();
    }

    /**
     * Set the source directories to find the source Java files.
     *
     * @param srcDir the source directories as a path
     */
    public void setSrcdir(Path srcDir) {
        if (src == null) {
            src = srcDir;
        } else {
            src.append(srcDir);
        }
    }

    /**
     * Gets the source dirs to find the source java files.
     *
     * @return the source directories as a path
     */
    public Path getSrcdir() {
        return src;
    }

    /**
     * Set the extension to use when searching for Groovy source files.
     * Accepts extensions in the form *.groovy, .groovy or groovy
     *
     * @param scriptExtension the extension of Groovy source files
     */
    public void setScriptExtension(String scriptExtension) {
        if (scriptExtension.startsWith("*.")) {
            this.scriptExtension = scriptExtension;
        } else if (scriptExtension.startsWith(".")) {
            this.scriptExtension = "*" + scriptExtension;
        } else {
            this.scriptExtension = "*." + scriptExtension;
        }
    }

    /**
     * Get the extension to use when searching for Groovy source files.
     *
     * @return the extension of Groovy source files
     */
    public String getScriptExtension() {
        return scriptExtension;
    }

    /**
     * Sets the bytecode compatibility mode
     *
     * @param version the bytecode compatibility mode
     */
    public void setTargetBytecode(String version) {
        if (CompilerConfiguration.PRE_JDK5.equals(version) || CompilerConfiguration.POST_JDK5.equals(version)) {
            this.targetBytecode = version;
        }
    }

    /**
     * Retrieves the compiler bytecode compatibility mode.
     *
     * @return bytecode compatibility mode. Can be either <tt>1.5</tt> or <tt>1.4</tt>.
     */
    public String getTargetBytecode() {
        return this.targetBytecode;
    }

    /**
     * Set the destination directory into which the Java source
     * files should be compiled.
     *
     * @param destDir the destination director
     */
    public void setDestdir(File destDir) {
        this.destDir = destDir;
    }

    /**
     * Gets the destination directory into which the java source files
     * should be compiled.
     *
     * @return the destination directory
     */
    public File getDestdir() {
        return destDir;
    }

    /**
     * Set the sourcepath to be used for this compilation.
     *
     * @param sourcepath the source path
     */
    public void setSourcepath(Path sourcepath) {
        if (compileSourcepath == null) {
            compileSourcepath = sourcepath;
        } else {
            compileSourcepath.append(sourcepath);
        }
    }

    /**
     * Gets the sourcepath to be used for this compilation.
     *
     * @return the source path
     */
    public Path getSourcepath() {
        return compileSourcepath;
    }

    /**
     * Adds a path to sourcepath.
     *
     * @return a sourcepath to be configured
     */
    public Path createSourcepath() {
        if (compileSourcepath == null) {
            compileSourcepath = new Path(getProject());
        }
        return compileSourcepath.createPath();
    }

    /**
     * Adds a reference to a source path defined elsewhere.
     *
     * @param r a reference to a source path
     */
    public void setSourcepathRef(Reference r) {
        createSourcepath().setRefid(r);
    }

    /**
     * Set the classpath to be used for this compilation.
     *
     * @param classpath an Ant Path object containing the compilation classpath.
     */
    public void setClasspath(Path classpath) {
        if (compileClasspath == null) {
            compileClasspath = classpath;
        } else {
            compileClasspath.append(classpath);
        }
    }

    /**
     * Gets the classpath to be used for this compilation.
     *
     * @return the class path
     */
    public Path getClasspath() {
        return compileClasspath;
    }

    /**
     * Adds a path to the classpath.
     *
     * @return a class path to be configured
     */
    public Path createClasspath() {
        if (compileClasspath == null) {
            compileClasspath = new Path(getProject());
        }
        return compileClasspath.createPath();
    }

    /**
     * Adds a reference to a classpath defined elsewhere.
     *
     * @param r a reference to a classpath
     */
    public void setClasspathRef(Reference r) {
        createClasspath().setRefid(r);
    }

    /**
     * If true, list the source files being handed off to the compiler.
     * Default is false.
     *
     * @param list if true list the source files
     */
    public void setListfiles(boolean list) {
        listFiles = list;
    }

    /**
     * Get the listfiles flag.
     *
     * @return the listfiles flag
     */
    public boolean getListfiles() {
        return listFiles;
    }

    /**
     * Indicates whether the build will continue
     * even if there are compilation errors; defaults to true.
     *
     * @param fail if true halt the build on failure
     */
    public void setFailonerror(boolean fail) {
        failOnError = fail;
    }

    /**
     * @param proceed inverse of failonerror
     */
    public void setProceed(boolean proceed) {
        failOnError = !proceed;
    }

    /**
     * Gets the failonerror flag.
     *
     * @return the failonerror flag
     */
    public boolean getFailonerror() {
        return failOnError;
    }

    /**
     * The initial size of the memory for the underlying VM
     * if javac is run externally; ignored otherwise.
     * Defaults to the standard VM memory setting.
     * (Examples: 83886080, 81920k, or 80m)
     *
     * @param memoryInitialSize string to pass to VM
     */
    public void setMemoryInitialSize(String memoryInitialSize) {
        this.memoryInitialSize = memoryInitialSize;
    }

    /**
     * Gets the memoryInitialSize flag.
     *
     * @return the memoryInitialSize flag
     */
    public String getMemoryInitialSize() {
        return memoryInitialSize;
    }

    /**
     * The maximum size of the memory for the underlying VM
     * if javac is run externally; ignored otherwise.
     * Defaults to the standard VM memory setting.
     * (Examples: 83886080, 81920k, or 80m)
     *
     * @param memoryMaximumSize string to pass to VM
     */
    public void setMemoryMaximumSize(String memoryMaximumSize) {
        this.memoryMaximumSize = memoryMaximumSize;
    }

    /**
     * Gets the memoryMaximumSize flag.
     *
     * @return the memoryMaximumSize flag
     */
    public String getMemoryMaximumSize() {
        return memoryMaximumSize;
    }

    /**
     * Sets the file encoding for generated files.
     *
     * @param encoding the file encoding to be used
     */
    public void setEncoding(String encoding) {
        this.encoding = encoding;
    }

    /**
     * Returns the encoding to be used when creating files.
     *
     * @return the file encoding to use
     */
    public String getEncoding() {
        return encoding;
    }

    /**
     * Enable verbose compiling which will display which files
     * are being compiled. Default is false.
     */
    public void setVerbose(boolean verbose) {
        this.verbose = verbose;
    }

    /**
     * Gets the verbose flag.
     *
     * @return the verbose flag
     */
    public boolean getVerbose() {
        return verbose;
    }

    /**
     * If true, includes Ant's own classpath in the classpath. Default is true.
     * If setting to false and using groovyc in conjunction with AntBuilder
     * you might need to explicitly add the Groovy jar(s) to the groovyc
     * classpath using a nested classpath task.
     *
     * @param include if true, includes Ant's own classpath in the classpath
     */
    public void setIncludeantruntime(boolean include) {
        includeAntRuntime = include;
    }

    /**
     * Gets whether or not the ant classpath is to be included in the classpath.
     *
     * @return whether or not the ant classpath is to be included in the classpath
     */
    public boolean getIncludeantruntime() {
        return includeAntRuntime;
    }

    /**
     * If true, includes the Java runtime libraries in the classpath. Default is false.
     *
     * @param include if true, includes the Java runtime libraries in the classpath
     */
    public void setIncludejavaruntime(boolean include) {
        includeJavaRuntime = include;
    }

    /**
     * Gets whether or not the java runtime should be included in this
     * task's classpath.
     *
     * @return the includejavaruntime attribute
     */
    public boolean getIncludejavaruntime() {
        return includeJavaRuntime;
    }

    /**
     * If true forks the Groovy compiler. Default is false.
     *
     * @param f "true|false|on|off|yes|no"
     */
    public void setFork(boolean f) {
        fork = f;
    }

    /**
     * The JDK Home to use when forked.
     * Ignored if "executable" is specified.
     *
     * @param home the java.home value to use, default is the current JDK's home
     */
    public void setJavaHome(File home) {
        forkJavaHome = home;
    }

    /**
     * Sets the name of the java executable to use when
     * invoking the compiler in forked mode, ignored otherwise.
     *
     * @since Groovy 1.8.7
     * @param forkExecPath the name of the executable
     */
    public void setExecutable(String forkExecPath) {
        forkedExecutable = forkExecPath;
    }

    /**
     * The value of the executable attribute, if any.
     *
     * @since Groovy 1.8.7
     * @return the name of the java executable
     */
    public String getExecutable() {
        return forkedExecutable;
    }

    /**
     * The property to set on compilation success.
     * This property will not be set if the compilation
     * fails, or if there are no files to compile.
     *
     * @param updatedProperty the property name to use.
     */
    public void setUpdatedProperty(String updatedProperty) {
        this.updatedProperty = updatedProperty;
    }

    /**
     * The property to set on compilation failure.
     * This property will be set if the compilation
     * fails.
     *
     * @param errorProperty the property name to use.
     */
    public void setErrorProperty(String errorProperty) {
        this.errorProperty = errorProperty;
    }

    /**
     * This property controls whether to include the
     * destination classes directory in the classpath
     * given to the compiler.
     * The default value is "true".
     *
     * @param includeDestClasses the value to use.
     */
    public void setIncludeDestClasses(boolean includeDestClasses) {
        this.includeDestClasses = includeDestClasses;
    }

    /**
     * Get the value of the includeDestClasses property.
     *
     * @return the value.
     */
    public boolean isIncludeDestClasses() {
        return includeDestClasses;
    }

    /**
     * Get the result of the groovyc task (success or failure).
     *
     * @return true if compilation succeeded, or
     *         was not necessary, false if the compilation failed.
     */
    public boolean getTaskSuccess() {
        return taskSuccess;
    }

    /*
      public void setJointCompilationOptions(String options) {
          String[] args = StringHelper.tokenizeUnquoted(options);
          evalCompilerFlags(args);
      }
    */

    /**
     * Add the configured nested javac task if present to initiate joint compilation.
     */
    public void addConfiguredJavac(final Javac javac) {
        this.javac = javac;
        jointCompilation = true;
    }

    /**
     * Enable compiler to report stack trace information if a problem occurs
     * during compilation. Default is false.
     */
    public void setStacktrace(boolean stacktrace) {
        this.stacktrace = stacktrace;
    }

    /**
     * Executes the task.
     *
     * @throws BuildException if an error occurs
     */
    public void execute() throws BuildException {
        checkParameters();
        resetFileLists();
        loadRegisteredScriptExtensions();

        if (javac != null) jointCompilation = true;

        // scan source directories and dest directory to build up
        // compile lists
        String[] list = src.list();
        for (String filename : list) {
            File file = getProject().resolveFile(filename);
            if (!file.exists()) {
                throw new BuildException("srcdir \"" + file.getPath() + "\" does not exist!", getLocation());
            }
            DirectoryScanner ds = this.getDirectoryScanner(file);
            String[] files = ds.getIncludedFiles();
            scanDir(file, destDir != null ? destDir : file, files);
        }

        compile();
        if (updatedProperty != null
                && taskSuccess
                && compileList.length != 0) {
            getProject().setNewProperty(updatedProperty, "true");
        }
    }

    /**
     * Clear the list of files to be compiled and copied..
     */
    protected void resetFileLists() {
        compileList = new File[0];
        scriptExtensions = new LinkedHashSet<String>();
    }

    /**
     * Scans the directory looking for source files to be compiled.
     * The results are returned in the class variable compileList
     *
     * @param srcDir  The source directory
     * @param destDir The destination directory
     * @param files   An array of filenames
     */
    protected void scanDir(File srcDir, File destDir, String[] files) {
        GlobPatternMapper m = new GlobPatternMapper();
        SourceFileScanner sfs = new SourceFileScanner(this);
        File[] newFiles;
        for (String extension : getScriptExtensions()) {
            m.setFrom("*." + extension);
            m.setTo("*.class");
            newFiles = sfs.restrictAsFiles(files, srcDir, destDir, m);
            addToCompileList(newFiles);
        }

        if (jointCompilation) {
            m.setFrom("*.java");
            m.setTo("*.class");
            newFiles = sfs.restrictAsFiles(files, srcDir, destDir, m);
            addToCompileList(newFiles);
        }
    }

    protected void addToCompileList(File[] newFiles) {
        if (newFiles.length > 0) {
            File[] newCompileList = new File[compileList.length + newFiles.length];
            System.arraycopy(compileList, 0, newCompileList, 0, compileList.length);
            System.arraycopy(newFiles, 0, newCompileList, compileList.length, newFiles.length);
            compileList = newCompileList;
        }
    }

    /**
     * Gets the list of files to be compiled.
     *
     * @return the list of files as an array
     */
    public File[] getFileList() {
        return compileList;
    }

    protected void checkParameters() throws BuildException {
        if (src == null) {
            throw new BuildException("srcdir attribute must be set!", getLocation());
        }
        if (src.size() == 0) {
            throw new BuildException("srcdir attribute must be set!", getLocation());
        }

        if (destDir != null && !destDir.isDirectory()) {
            throw new BuildException("destination directory \""
                    + destDir
                    + "\" does not exist or is not a directory",
                    getLocation());
        }

        if (encoding != null && !Charset.isSupported(encoding)) {
            throw new BuildException("encoding \"" + encoding + "\" not supported.");
        }
    }

    private void listFiles() {
        if (listFiles) {
            for (File srcFile : compileList) {
                log(srcFile.getAbsolutePath());
            }
        }
    }
    
    private List<String> extractJointOptions(Path classpath){
        List<String> jointOptions = new ArrayList<String>();
        if (!jointCompilation) return jointOptions;

        // extract joint options, some get pushed up...
        RuntimeConfigurable rc = javac.getRuntimeConfigurableWrapper();
        for (Iterator i = rc.getAttributeMap().entrySet().iterator(); i.hasNext();) {
            final Map.Entry e = (Map.Entry) i.next();
            final String key = e.getKey().toString();
            final String value = getProject().replaceProperties(e.getValue().toString());
            if (key.contains("debug")) {
                String level = "";
                if (javac.getDebugLevel() != null) {
                    level = ":" + javac.getDebugLevel();
                }
                jointOptions.add("-Fg" + level);
            } else if (key.contains("debugLevel")) {
                // ignore, taken care of in debug
            } else if ((key.contains("nowarn"))
                    || (key.contains("verbose"))
                    || (key.contains("deprecation"))) {
                // false is default, so something to do only in true case
                if ("on".equalsIgnoreCase(value) || "true".equalsIgnoreCase(value) || "yes".equalsIgnoreCase("value"))
                    jointOptions.add("-F" + key);
            } else if (key.contains("classpath")) {
                classpath.add(javac.getClasspath());
            } else if ((key.contains("depend"))
                    || (key.contains("extdirs"))
                    || (key.contains("encoding"))
                    || (key.contains("source"))
                    || (key.contains("target"))
                    || (key.contains("verbose"))) { // TODO remove extra verbose?
                jointOptions.add("-J" + key + "=" + value);
            } else {
                log("The option " + key + " cannot be set on the contained <javac> element. The option will be ignored", Project.MSG_WARN);
            }
            // includes? excludes?
        }
        
        // ant's <javac> supports nested <compilerarg value=""> elements (there can be multiple of them)
        // for additional options to be passed to javac.
        Enumeration children = rc.getChildren();
        while (children.hasMoreElements()) {
            RuntimeConfigurable childrc = (RuntimeConfigurable) children.nextElement();
            if (childrc.getElementTag().equals("compilerarg")) {
                for (Iterator i = childrc.getAttributeMap().entrySet().iterator(); i.hasNext();) {
                    final Map.Entry e = (Map.Entry) i.next();
                    final String key = e.getKey().toString();
                    if (key.equals("value")) {
                        final String value = getProject().replaceProperties(e.getValue().toString());
                        StringTokenizer st = new StringTokenizer(value, " ");
                        while (st.hasMoreTokens()) {
                            String optionStr = st.nextToken();
                            String replaced = optionStr.replace("-X", "-FX");
                            if(optionStr == replaced) {
                                replaced = optionStr.replace("-W", "-FW"); // GROOVY-5063
                            }
                            jointOptions.add(replaced);
                        }
                    }
                }
            }
        }
        
        return jointOptions;
    }
    
    private void doForkCommandLineList(List<String> commandLineList, Path classpath, String separator) {
        if (!fork) return;
        
        String javaHome;
        if (forkJDK != null) {
            javaHome = forkJDK.getPath();
        } else {
            javaHome = System.getProperty("java.home");
        }
        if (includeAntRuntime) {
            classpath.addExisting((new Path(getProject())).concatSystemClasspath("last"));
        }
        if (includeJavaRuntime) {
            classpath.addJavaRuntime();
        }

<<<<<<< HEAD
        commandLineList.add(javaHome + separator + "bin" + separator + "java");
        commandLineList.add("-classpath");
        commandLineList.add(classpath.toString());

        final String fileEncodingProp = System.getProperty("file.encoding");
        if ((fileEncodingProp != null) && !fileEncodingProp.equals("")) {
            commandLineList.add("-Dfile.encoding=" + fileEncodingProp);
        }
        if (targetBytecode != null) {
            commandLineList.add("-Dgroovy.target.bytecode=" + targetBytecode);
        }
=======
                String separator = System.getProperty("file.separator");
                List<String> commandLineList = new ArrayList<String>();

                if (fork) {
                    if (includeAntRuntime) {
                        classpath.addExisting((new Path(getProject())).concatSystemClasspath("last"));
                    }
                    if (includeJavaRuntime) {
                        classpath.addJavaRuntime();
                    }

                    if (forkedExecutable != null && !forkedExecutable.equals("")) {
                        commandLineList.add(forkedExecutable);
                    } else {
                        String javaHome;
                        if (forkJavaHome != null) {
                            javaHome = forkJavaHome.getPath();
                        } else {
                            javaHome = System.getProperty("java.home");
                        }
                        commandLineList.add(javaHome + separator + "bin" + separator + "java");
                    }
>>>>>>> 511924ee

        if ((memoryInitialSize != null) && !memoryInitialSize.equals("")) {
            commandLineList.add("-Xms" + memoryInitialSize);
        }
        if ((memoryMaximumSize != null) && !memoryMaximumSize.equals("")) {
            commandLineList.add("-Xmx" + memoryMaximumSize);
        }
        if (!"*.groovy".equals(getScriptExtension())) {
            String tmpExtension = getScriptExtension();
            if (tmpExtension.startsWith("*.")) tmpExtension = tmpExtension.substring(1);
            commandLineList.add("-Dgroovy.default.scriptExtension=" + tmpExtension);
        }
        commandLineList.add(FileSystemCompilerFacade.class.getName());
    }
    
    private void doNormalCommandLineList(List<String> commandLineList, List<String> jointOptions, Path classpath) {
        commandLineList.add("--classpath");
        commandLineList.add(classpath.toString());
        if (jointCompilation) {
            commandLineList.add("-j");
            commandLineList.addAll(jointOptions);
        }
        commandLineList.add("-d");
        commandLineList.add(destDir.getPath());
        if (encoding != null) {
            commandLineList.add("--encoding");
            commandLineList.add(encoding);
        }
        if (stacktrace) {
            commandLineList.add("-e");
        }
        if (useIndy) {
            commandLineList.add("-indy");
        }
    }

<<<<<<< HEAD
    private void addSourceFiles(List<String> commandLineList) {
        // check to see if an external file is needed
        int count = 0;
        if (fork) {
            for (File srcFile : compileList) {
                count += srcFile.getPath().length();
            }
            for (Object commandLineArg : commandLineList) {
                count += commandLineArg.toString().length();
            }
            count += compileList.length;
            count += commandLineList.size();
        }
        // 32767 is the command line length limit on Windows
        if (fork && (count > 32767)) {
            try {
                File tempFile = File.createTempFile("groovyc-files-", ".txt");
                temporaryFiles.add(tempFile);
                PrintWriter pw = new PrintWriter(new FileWriter(tempFile));
                for (File srcFile : compileList) {
                    pw.println(srcFile.getPath());
=======
                    if ((memoryInitialSize != null) && !memoryInitialSize.equals("")) {
                        commandLineList.add("-Xms" + memoryInitialSize);
                    }
                    if ((memoryMaximumSize != null) && !memoryMaximumSize.equals("")) {
                        commandLineList.add("-Xmx" + memoryMaximumSize);
                    }
                    if (!"*.groovy".equals(getScriptExtension())) {
                        String tmpExtension = getScriptExtension();
                        if (tmpExtension.startsWith("*.")) tmpExtension = tmpExtension.substring(1);
                        commandLineList.add("-Dgroovy.default.scriptExtension=" + tmpExtension);
                    }
                    commandLineList.add(FileSystemCompilerFacade.class.getName());
                }
                commandLineList.add("--classpath");
                commandLineList.add(classpath.toString());
                if (jointCompilation) {
                    commandLineList.add("-j");
                    commandLineList.addAll(jointOptions);
                }
                if (destDir != null) {
                    commandLineList.add("-d");
                    commandLineList.add(destDir.getPath());
                }
                if (encoding != null) {
                    commandLineList.add("--encoding");
                    commandLineList.add(encoding);
                }
                if (stacktrace) {
                    commandLineList.add("-e");
>>>>>>> 511924ee
                }
                pw.close();
                commandLineList.add("@" + tempFile.getPath());
            } catch (IOException e) {
                log("Error creating file list", e, Project.MSG_ERR);
            }
        } else {
            for (File srcFile : compileList) {
                commandLineList.add(srcFile.getPath());
            }
        }
    }
    
    private String[] makeCommandLine(List<String> commandLineList) {
        final String[] commandLine = new String[commandLineList.size()];
        for (int i = 0; i < commandLine.length; ++i) {
            commandLine[i] = commandLineList.get(i);
        }
        log("Compilation arguments:", Project.MSG_VERBOSE);
        log(DefaultGroovyMethods.join(commandLine, "\n"), Project.MSG_VERBOSE);
        return commandLine;
    }
    
    private void runForked(String[] commandLine) {
        // use the main method in FileSystemCompiler
        final Execute executor = new Execute(); // new LogStreamHandler ( attributes , Project.MSG_INFO , Project.MSG_WARN ) ) ;
        executor.setAntRun(getProject());
        executor.setWorkingDirectory(getProject().getBaseDir());
        executor.setCommandline(commandLine);
        try {
            executor.execute();
        } catch (final IOException ioe) {
            throw new BuildException("Error running forked groovyc.", ioe);
        }
        final int returnCode = executor.getExitValue();
        if (returnCode != 0) {
            if (failOnError) {
                throw new BuildException("Forked groovyc returned error code: " + returnCode);
            } else {
                log("Forked groovyc returned error code: " + returnCode, Project.MSG_ERR);
            }
        }
    }
    
    private void runCompiler(String[] commandLine) {
     // hand crank it so we can add our own compiler configuration
        try {
            Options options = FileSystemCompiler.createCompilationOptions();

            PosixParser cliParser = new PosixParser();

            CommandLine cli;
            cli = cliParser.parse(options, commandLine);

            configuration = FileSystemCompiler.generateCompilerConfigurationFromOptions(cli);
            configuration.setScriptExtensions(getScriptExtensions());
            String tmpExtension = getScriptExtension();
            if (tmpExtension.startsWith("*.")) tmpExtension = tmpExtension.substring(1);
            configuration.setDefaultScriptExtension(tmpExtension);

            // Load the file name list
            String[] filenames = FileSystemCompiler.generateFileNamesFromOptions(cli);
            boolean fileNameErrors = filenames == null;

            fileNameErrors = fileNameErrors && !FileSystemCompiler.validateFiles(filenames);

            if (targetBytecode != null) {
                configuration.setTargetBytecode(targetBytecode);
            }

            if (!fileNameErrors) {
                FileSystemCompiler.doCompilation(configuration, makeCompileUnit(), filenames, false);
            }

        } catch (Exception re) {
            Throwable t = re;
            if ((re.getClass() == RuntimeException.class) && (re.getCause() != null)) {
                // unwrap to the real exception
                t = re.getCause();
            }
            StringWriter writer = new StringWriter();
            new ErrorReporter(t, false).write(new PrintWriter(writer));
            String message = writer.toString();

            if (failOnError) {
                log(message, Project.MSG_INFO);
                throw new BuildException("Compilation Failed", t, getLocation());
            } else {
                log(message, Project.MSG_ERR);
            }
        }
    }
    
    protected void compile() {
        if (compileList.length == 0) return;
        
        try {
            log("Compiling " + compileList.length + " source file"
                    + (compileList.length == 1 ? "" : "s")
                    + (destDir != null ? " to " + destDir : ""));

            listFiles();
            Path classpath = getClasspath() != null ? getClasspath() : new Path(getProject());
            List<String> jointOptions = extractJointOptions(classpath);

            String separator = System.getProperty("file.separator");
            List<String> commandLineList = new ArrayList<String>();

            doForkCommandLineList(commandLineList, classpath, separator);
            doNormalCommandLineList(commandLineList, jointOptions, classpath);
            addSourceFiles(commandLineList);
            
            String[] commandLine = makeCommandLine(commandLineList);


            if (fork) {
                runForked(commandLine);
            } else {
                runCompiler(commandLine);
            }
        } finally {
            for (File temporaryFile : temporaryFiles) {
                try {
                    FileSystemCompiler.deleteRecursive(temporaryFile);
                } catch (Throwable t) {
                    System.err.println("error: could not delete temp files - " + temporaryFile.getPath());
                }
            }
        }
    }

    private String[] addClasspathToEnvironment(String[] oldEnvironment, String classpath) {
        List<String> newEnvironmentList = (oldEnvironment == null) ? new ArrayList<String>() : Arrays.asList(oldEnvironment);
        newEnvironmentList.add("CLASSPATH=" + classpath);
        return newEnvironmentList.toArray(new String[newEnvironmentList.size()]);
    }

    protected CompilationUnit makeCompileUnit() {
        Map<String, Object> options = configuration.getJointCompilationOptions();
        if (options != null) {
            if (keepStubs) {
                options.put("keepStubs", Boolean.TRUE);
            }
            if (stubDir != null) {
                options.put("stubDir", stubDir);
            } else {
                try {
                    File tempStubDir = FileSystemCompiler.createTempDir();
                    temporaryFiles.add(tempStubDir);
                    options.put("stubDir", tempStubDir);
                } catch (IOException ioe) {
                    throw new BuildException(ioe);
                }
            }
            return new JavaAwareCompilationUnit(configuration, buildClassLoaderFor());
        } else {
            return new CompilationUnit(configuration, null, buildClassLoaderFor());
        }
    }


    protected GroovyClassLoader buildClassLoaderFor() {
        // GROOVY-5044
        if (!fork && !getIncludeantruntime()) {
            throw new IllegalArgumentException("The includeAntRuntime=false option is not compatible with fork=false");
        }
        ClassLoader parent = getIncludeantruntime()
                ? getClass().getClassLoader()
                : new AntClassLoader(new RootLoader(new URL[0], null), getProject(), getClasspath());
        if (parent instanceof AntClassLoader) {
            AntClassLoader antLoader = (AntClassLoader) parent;
            String[] pathElm = antLoader.getClasspath().split(File.pathSeparator);
            List<String> classpath = configuration.getClasspath();
            /*
             * Iterate over the classpath provided to groovyc, and add any missing path
             * entries to the AntClassLoader.  This is a workaround, since for some reason
             * 'directory' classpath entries were not added to the AntClassLoader' classpath.
             */
            for (String cpEntry : classpath) {
                boolean found = false;
                for (String path : pathElm) {
                    if (cpEntry.equals(path)) {
                        found = true;
                        break;
                    }
                }
                /*
                 * fix for GROOVY-2284
                 * seems like AntClassLoader doesn't check if the file
                 * may not exist in the classpath yet
                 */
                if (!found && new File(cpEntry).exists())
                    antLoader.addPathElement(cpEntry);
            }
        }

        GroovyClassLoader loader = new GroovyClassLoader(parent, configuration);
        // in command line we don't need to do script lookups
        loader.setResourceLoader(new GroovyResourceLoader() {
            public URL loadGroovySource(String filename) throws MalformedURLException {
                return null;
            }
        });

        return loader;
    }

    /**
     * Set the stub directory into which the Java source stub
     * files should be generated. The directory need not exist
     * and will not be deleted automatically - though its contents
     * will be cleared unless 'keepStubs' is true. Ignored when forked.
     *
     * @param stubDir the stub directory
     */
    public void setStubdir(File stubDir) {
        jointCompilation = true;
        this.stubDir = stubDir;
    }

    /**
     * Gets the stub directory into which the Java source stub
     * files should be generated
     *
     * @return the stub directory
     */
    public File getStubdir() {
        return stubDir;
    }

    /**
     * Set the keepStubs flag. Defaults to false. Set to true for debugging.
     * Ignored when forked.
     *
     * @param keepStubs should stubs be retained
     */
    public void setKeepStubs(boolean keepStubs) {
        this.keepStubs = keepStubs;
    }

    /**
     * Gets the keepStubs flag.
     *
     * @return the keepStubs flag
     */
    public boolean getKeepStubs() {
        return keepStubs;
    }

    private Set<String> getScriptExtensions() {
        return scriptExtensions;
    }

    private void loadRegisteredScriptExtensions() {
        if (scriptExtensions.isEmpty()) {

            scriptExtensions.add(getScriptExtension().substring(2)); // first extension will be the one set explicitly on <groovyc>

            Path classpath = getClasspath() != null ? getClasspath() : new Path(getProject());
            final String[] pe = classpath.list();
            final GroovyClassLoader loader = new GroovyClassLoader(getClass().getClassLoader());
            for (String file : pe) {
                loader.addClasspath(file);
            }
            scriptExtensions.addAll(SourceExtensionHandler.getRegisteredExtensions(loader));
        }
    }
    
    /**
     * Set the indy flag.
     * @param useIndy the indy flag
     */
    public void setIndy(boolean useIndy){
        this.useIndy = useIndy;
    }
    
    /**
     * Get the value of the indy flag.
     * @return if to use indy
     */
    public boolean getIndy() {
        return this.useIndy;
    }
}<|MERGE_RESOLUTION|>--- conflicted
+++ resolved
@@ -785,13 +785,7 @@
     
     private void doForkCommandLineList(List<String> commandLineList, Path classpath, String separator) {
         if (!fork) return;
-        
-        String javaHome;
-        if (forkJDK != null) {
-            javaHome = forkJDK.getPath();
-        } else {
-            javaHome = System.getProperty("java.home");
-        }
+
         if (includeAntRuntime) {
             classpath.addExisting((new Path(getProject())).concatSystemClasspath("last"));
         }
@@ -799,8 +793,17 @@
             classpath.addJavaRuntime();
         }
 
-<<<<<<< HEAD
-        commandLineList.add(javaHome + separator + "bin" + separator + "java");
+        if (forkedExecutable != null && !forkedExecutable.equals("")) {
+            commandLineList.add(forkedExecutable);
+        } else {
+            String javaHome;
+            if (forkJavaHome != null) {
+                javaHome = forkJavaHome.getPath();
+            } else {
+                javaHome = System.getProperty("java.home");
+            }
+            commandLineList.add(javaHome + separator + "bin" + separator + "java");
+        }
         commandLineList.add("-classpath");
         commandLineList.add(classpath.toString());
 
@@ -811,30 +814,6 @@
         if (targetBytecode != null) {
             commandLineList.add("-Dgroovy.target.bytecode=" + targetBytecode);
         }
-=======
-                String separator = System.getProperty("file.separator");
-                List<String> commandLineList = new ArrayList<String>();
-
-                if (fork) {
-                    if (includeAntRuntime) {
-                        classpath.addExisting((new Path(getProject())).concatSystemClasspath("last"));
-                    }
-                    if (includeJavaRuntime) {
-                        classpath.addJavaRuntime();
-                    }
-
-                    if (forkedExecutable != null && !forkedExecutable.equals("")) {
-                        commandLineList.add(forkedExecutable);
-                    } else {
-                        String javaHome;
-                        if (forkJavaHome != null) {
-                            javaHome = forkJavaHome.getPath();
-                        } else {
-                            javaHome = System.getProperty("java.home");
-                        }
-                        commandLineList.add(javaHome + separator + "bin" + separator + "java");
-                    }
->>>>>>> 511924ee
 
         if ((memoryInitialSize != null) && !memoryInitialSize.equals("")) {
             commandLineList.add("-Xms" + memoryInitialSize);
@@ -857,8 +836,10 @@
             commandLineList.add("-j");
             commandLineList.addAll(jointOptions);
         }
-        commandLineList.add("-d");
-        commandLineList.add(destDir.getPath());
+        if (destDir != null) {
+            commandLineList.add("-d");
+            commandLineList.add(destDir.getPath());
+        }
         if (encoding != null) {
             commandLineList.add("--encoding");
             commandLineList.add(encoding);
@@ -871,7 +852,6 @@
         }
     }
 
-<<<<<<< HEAD
     private void addSourceFiles(List<String> commandLineList) {
         // check to see if an external file is needed
         int count = 0;
@@ -893,37 +873,6 @@
                 PrintWriter pw = new PrintWriter(new FileWriter(tempFile));
                 for (File srcFile : compileList) {
                     pw.println(srcFile.getPath());
-=======
-                    if ((memoryInitialSize != null) && !memoryInitialSize.equals("")) {
-                        commandLineList.add("-Xms" + memoryInitialSize);
-                    }
-                    if ((memoryMaximumSize != null) && !memoryMaximumSize.equals("")) {
-                        commandLineList.add("-Xmx" + memoryMaximumSize);
-                    }
-                    if (!"*.groovy".equals(getScriptExtension())) {
-                        String tmpExtension = getScriptExtension();
-                        if (tmpExtension.startsWith("*.")) tmpExtension = tmpExtension.substring(1);
-                        commandLineList.add("-Dgroovy.default.scriptExtension=" + tmpExtension);
-                    }
-                    commandLineList.add(FileSystemCompilerFacade.class.getName());
-                }
-                commandLineList.add("--classpath");
-                commandLineList.add(classpath.toString());
-                if (jointCompilation) {
-                    commandLineList.add("-j");
-                    commandLineList.addAll(jointOptions);
-                }
-                if (destDir != null) {
-                    commandLineList.add("-d");
-                    commandLineList.add(destDir.getPath());
-                }
-                if (encoding != null) {
-                    commandLineList.add("--encoding");
-                    commandLineList.add(encoding);
-                }
-                if (stacktrace) {
-                    commandLineList.add("-e");
->>>>>>> 511924ee
                 }
                 pw.close();
                 commandLineList.add("@" + tempFile.getPath());
