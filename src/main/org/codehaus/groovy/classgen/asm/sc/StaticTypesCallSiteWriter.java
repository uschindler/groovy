/*
 *  Licensed to the Apache Software Foundation (ASF) under one
 *  or more contributor license agreements.  See the NOTICE file
 *  distributed with this work for additional information
 *  regarding copyright ownership.  The ASF licenses this file
 *  to you under the Apache License, Version 2.0 (the
 *  "License"); you may not use this file except in compliance
 *  with the License.  You may obtain a copy of the License at
 *
 *    http://www.apache.org/licenses/LICENSE-2.0
 *
 *  Unless required by applicable law or agreed to in writing,
 *  software distributed under the License is distributed on an
 *  "AS IS" BASIS, WITHOUT WARRANTIES OR CONDITIONS OF ANY
 *  KIND, either express or implied.  See the License for the
 *  specific language governing permissions and limitations
 *  under the License.
 */

package org.codehaus.groovy.classgen.asm.sc;

import org.codehaus.groovy.GroovyBugError;
import org.codehaus.groovy.ast.*;
import org.codehaus.groovy.ast.expr.*;
import org.codehaus.groovy.ast.stmt.EmptyStatement;
import org.codehaus.groovy.classgen.BytecodeExpression;
import org.codehaus.groovy.classgen.asm.*;
import org.codehaus.groovy.runtime.InvokerHelper;
import org.codehaus.groovy.runtime.MetaClassHelper;
import org.codehaus.groovy.syntax.SyntaxException;
import org.codehaus.groovy.transform.sc.StaticCompilationMetadataKeys;
import org.codehaus.groovy.transform.stc.StaticTypeCheckingSupport;
import org.codehaus.groovy.transform.stc.StaticTypesMarker;
import org.objectweb.asm.Label;
import org.objectweb.asm.MethodVisitor;
import org.objectweb.asm.Opcodes;

import java.lang.reflect.Modifier;
import java.util.*;

import static org.codehaus.groovy.ast.ClassHelper.*;
import static org.codehaus.groovy.transform.stc.StaticTypeCheckingSupport.*;

/**
 * A call site writer which replaces call site caching with static calls. This means that the generated code
 * looks more like Java code than dynamic Groovy code. Best effort is made to use JVM instructions instead of
 * calls to helper methods.
 *
 * @author Cedric Champeau
 */
public class StaticTypesCallSiteWriter extends CallSiteWriter implements Opcodes {

    private static final ClassNode INVOKERHELPER_TYPE = ClassHelper.make(InvokerHelper.class);
    private static final MethodNode GROOVYOBJECT_GETPROPERTY_METHOD = GROOVY_OBJECT_TYPE.getMethod("getProperty", new Parameter[]{new Parameter(STRING_TYPE, "propertyName")});
    private static final MethodNode INVOKERHELPER_GETPROPERTY_METHOD = INVOKERHELPER_TYPE.getMethod("getProperty", new Parameter[]{new Parameter(OBJECT_TYPE, "object"), new Parameter(STRING_TYPE, "propertyName")});
    private static final MethodNode INVOKERHELPER_GETPROPERTYSAFE_METHOD = INVOKERHELPER_TYPE.getMethod("getPropertySafe", new Parameter[]{new Parameter(OBJECT_TYPE, "object"), new Parameter(STRING_TYPE, "propertyName")});
    private static final MethodNode CLOSURE_GETTHISOBJECT_METHOD = CLOSURE_TYPE.getMethod("getThisObject", new Parameter[0]);
    private static final ClassNode COLLECTION_TYPE = make(Collection.class);
    private static final MethodNode COLLECTION_SIZE_METHOD = COLLECTION_TYPE.getMethod("size", Parameter.EMPTY_ARRAY);
    private static final MethodNode MAP_GET_METHOD = MAP_TYPE.getMethod("get", new Parameter[] { new Parameter(OBJECT_TYPE, "key")});


    private final StaticTypesWriterController controller;

    public StaticTypesCallSiteWriter(final StaticTypesWriterController controller) {
        super(controller);
        this.controller = controller;
    }

    @Override
    public void generateCallSiteArray() {
        CallSiteWriter regularCallSiteWriter = controller.getRegularCallSiteWriter();
        if (regularCallSiteWriter.hasCallSiteUse()) {
            regularCallSiteWriter.generateCallSiteArray();
        }
    }

    @Override
    public void makeCallSite(final Expression receiver, final String message, final Expression arguments, final boolean safe, final boolean implicitThis, final boolean callCurrent, final boolean callStatic) {
    }

    @Override
    public void makeGetPropertySite(Expression receiver, final String methodName, final boolean safe, final boolean implicitThis) {
        Object dynamic = receiver.getNodeMetaData(StaticCompilationMetadataKeys.RECEIVER_OF_DYNAMIC_PROPERTY);
        if (dynamic !=null) {
            makeDynamicGetProperty(receiver, methodName, safe);
            return;
        }
        TypeChooser typeChooser = controller.getTypeChooser();
        ClassNode classNode = controller.getClassNode();
        ClassNode receiverType = receiver.getNodeMetaData(StaticCompilationMetadataKeys.PROPERTY_OWNER);
        if (receiverType==null) {
            receiverType = typeChooser.resolveType(receiver, classNode);
        }
        Object type = receiver.getNodeMetaData(StaticTypesMarker.INFERRED_TYPE);
        if (type==null && receiver instanceof VariableExpression) {
            Variable variable = ((VariableExpression) receiver).getAccessedVariable();
            if (variable instanceof Expression) {
                type = ((Expression) variable).getNodeMetaData(StaticTypesMarker.INFERRED_TYPE);
            }
        }
        if (type!=null) {
            // in case a "flow type" is found, it is preferred to use it instead of
            // the declaration type
            receiverType = (ClassNode) type;
        }
        boolean isClassReceiver = false;
        if (isClassClassNodeWrappingConcreteType(receiverType)) {
            isClassReceiver = true;
            receiverType = receiverType.getGenericsTypes()[0].getType();
        }

        if (isPrimitiveType(receiverType)) {
            // GROOVY-6590: wrap primitive types
            receiverType = getWrapper(receiverType);
        }

        MethodVisitor mv = controller.getMethodVisitor();

        if (receiverType.isArray() && methodName.equals("length")) {
            receiver.visit(controller.getAcg());
            ClassNode arrayGetReturnType = typeChooser.resolveType(receiver, classNode);
            controller.getOperandStack().doGroovyCast(arrayGetReturnType);
            mv.visitInsn(ARRAYLENGTH);
            controller.getOperandStack().replace(int_TYPE);
            return;
        } else if (
                (receiverType.implementsInterface(COLLECTION_TYPE)
                        || COLLECTION_TYPE.equals(receiverType)) && ("size".equals(methodName) || "length".equals(methodName))) {
            MethodCallExpression expr = new MethodCallExpression(
                    receiver,
                    "size",
                    ArgumentListExpression.EMPTY_ARGUMENTS
            );
            expr.setMethodTarget(COLLECTION_SIZE_METHOD);
            expr.setImplicitThis(implicitThis);
            expr.setSafe(safe);
            expr.visit(controller.getAcg());
            return;
        }
        if (makeGetPropertyWithGetter(receiver, receiverType, methodName, safe, implicitThis)) return;
        if (makeGetField(receiver, receiverType, methodName, safe, implicitThis, samePackages(receiverType.getPackageName(), classNode.getPackageName()))) return;
        if (receiverType.isEnum()) {
            mv.visitFieldInsn(GETSTATIC, BytecodeHelper.getClassInternalName(receiverType), methodName, BytecodeHelper.getTypeDescription(receiverType));
            controller.getOperandStack().push(receiverType);
            return;
        }
        if (receiver instanceof ClassExpression) {
            if (makeGetField(receiver, receiver.getType(), methodName, safe, implicitThis, samePackages(receiver.getType().getPackageName(), classNode.getPackageName()))) return;
            if (makeGetPropertyWithGetter(receiver, receiver.getType(), methodName, safe, implicitThis)) return;
            if (makeGetPrivateFieldWithBridgeMethod(receiver, receiver.getType(), methodName, safe, implicitThis)) return;
        }
        if (isClassReceiver) {
            // we are probably looking for a property of the class
            if (makeGetPropertyWithGetter(receiver, CLASS_Type, methodName, safe, implicitThis)) return;
            if (makeGetField(receiver, CLASS_Type, methodName, safe, false, true)) return;
        }
        if (makeGetPrivateFieldWithBridgeMethod(receiver, receiverType, methodName, safe, implicitThis)) return;

        // GROOVY-5580, it is still possible that we're calling a superinterface property
        String getterName = "get" + MetaClassHelper.capitalize(methodName);
        String altGetterName = "is" + MetaClassHelper.capitalize(methodName);
        if (receiverType.isInterface()) {
            Set<ClassNode> allInterfaces = receiverType.getAllInterfaces();
            MethodNode getterMethod = null;
            for (ClassNode anInterface : allInterfaces) {
                getterMethod = anInterface.getGetterMethod(getterName);
                if (getterMethod == null) getterMethod = anInterface.getGetterMethod(altGetterName);
                if (getterMethod != null) break;
            }
            // GROOVY-5585
            if (getterMethod == null) {
                getterMethod = OBJECT_TYPE.getGetterMethod(getterName);
            }

            if (getterMethod != null) {
                MethodCallExpression call = new MethodCallExpression(
                        receiver,
                        getterName,
                        ArgumentListExpression.EMPTY_ARGUMENTS
                );
                call.setMethodTarget(getterMethod);
                call.setImplicitThis(false);
                call.setSourcePosition(receiver);
                call.setSafe(safe);
                call.visit(controller.getAcg());
                return;
            }

        }

        // GROOVY-5568, we would be facing a DGM call, but instead of foo.getText(), have foo.text
        List<MethodNode> methods = findDGMMethodsByNameAndArguments(controller.getSourceUnit().getClassLoader(), receiverType, getterName, ClassNode.EMPTY_ARRAY);
        for (MethodNode m: findDGMMethodsByNameAndArguments(controller.getSourceUnit().getClassLoader(), receiverType, altGetterName, ClassNode.EMPTY_ARRAY)) {
            if (Boolean_TYPE.equals(getWrapper(m.getReturnType()))) methods.add(m);
        }
        if (!methods.isEmpty()) {
            List<MethodNode> methodNodes = chooseBestMethod(receiverType, methods, ClassNode.EMPTY_ARRAY);
            if (methodNodes.size() == 1) {
                MethodNode getter = methodNodes.get(0);
                MethodCallExpression call = new MethodCallExpression(
                        receiver,
                        getter.getName(),
                        ArgumentListExpression.EMPTY_ARGUMENTS
                );
                call.setMethodTarget(getter);
                call.setImplicitThis(false);
                call.setSafe(safe);
                call.setSourcePosition(receiver);
                call.visit(controller.getAcg());
                return;
            }
        }

        boolean isStaticProperty = receiver instanceof ClassExpression
                && (receiverType.isDerivedFrom(receiver.getType()) || receiverType.implementsInterface(receiver.getType()));

        if (!isStaticProperty) {
            if (receiverType.implementsInterface(MAP_TYPE) || MAP_TYPE.equals(receiverType)) {
                // for maps, replace map.foo with map.get('foo')
                writeMapDotProperty(receiver, methodName, mv, safe);
                return;
            }
            if (receiverType.implementsInterface(LIST_TYPE) || LIST_TYPE.equals(receiverType)) {
                writeListDotProperty(receiver, methodName, mv, safe);
                return;
            }
        }


        controller.getSourceUnit().addError(
                new SyntaxException("Access to "+
                                                (receiver instanceof ClassExpression ?receiver.getType():receiverType).toString(false)
                                                +"#"+methodName+" is forbidden", receiver.getLineNumber(), receiver.getColumnNumber(), receiver.getLastLineNumber(), receiver.getLastColumnNumber())
        );
        controller.getMethodVisitor().visitInsn(ACONST_NULL);
        controller.getOperandStack().push(OBJECT_TYPE);
    }

    private void makeDynamicGetProperty(final Expression receiver, final String methodName, final boolean safe) {
        MethodNode target = safe?INVOKERHELPER_GETPROPERTYSAFE_METHOD:INVOKERHELPER_GETPROPERTY_METHOD;
        MethodCallExpression mce = new MethodCallExpression(
                new ClassExpression(INVOKERHELPER_TYPE),
                target.getName(),
                new ArgumentListExpression(receiver, new ConstantExpression(methodName))
        );
        mce.setSafe(false);
        mce.setImplicitThis(false);
        mce.setMethodTarget(target);
        mce.visit(controller.getAcg());
    }

    private void writeMapDotProperty(final Expression receiver, final String methodName, final MethodVisitor mv, final boolean safe) {
        receiver.visit(controller.getAcg()); // load receiver

        Label exit = new Label();
        if (safe) {
            Label doGet = new Label();
            mv.visitJumpInsn(IFNONNULL, doGet);
            controller.getOperandStack().remove(1);
            mv.visitInsn(ACONST_NULL);
            mv.visitJumpInsn(GOTO, exit);
            mv.visitLabel(doGet);
            receiver.visit(controller.getAcg());
        }

        mv.visitLdcInsn(methodName); // load property name
        mv.visitMethodInsn(INVOKEINTERFACE, "java/util/Map", "get", "(Ljava/lang/Object;)Ljava/lang/Object;", true);
        if (safe) {
            mv.visitLabel(exit);
        }
        controller.getOperandStack().replace(OBJECT_TYPE);
    }

    private void writeListDotProperty(final Expression receiver, final String methodName, final MethodVisitor mv, final boolean safe) {
        ClassNode componentType = (ClassNode) receiver.getNodeMetaData(StaticCompilationMetadataKeys.COMPONENT_TYPE);
        if (componentType==null) {
            componentType = OBJECT_TYPE;
        }
        // for lists, replace list.foo with:
        // def result = new ArrayList(list.size())
        // for (e in list) { result.add (e.foo) }
        // result
        CompileStack compileStack = controller.getCompileStack();

        Label exit = new Label();
        if (safe) {
            receiver.visit(controller.getAcg());
            Label doGet = new Label();
            mv.visitJumpInsn(IFNONNULL, doGet);
            controller.getOperandStack().remove(1);
            mv.visitInsn(ACONST_NULL);
            mv.visitJumpInsn(GOTO, exit);
            mv.visitLabel(doGet);
        }

        Variable tmpList = new VariableExpression("tmpList", make(ArrayList.class));
        int var = compileStack.defineTemporaryVariable(tmpList, false);
        Variable iterator = new VariableExpression("iterator", Iterator_TYPE);
        int it = compileStack.defineTemporaryVariable(iterator, false);
        Variable nextVar = new VariableExpression("next", componentType);
        final int next = compileStack.defineTemporaryVariable(nextVar, false);

        mv.visitTypeInsn(NEW, "java/util/ArrayList");
        mv.visitInsn(DUP);
        receiver.visit(controller.getAcg());
        mv.visitMethodInsn(INVOKEINTERFACE, "java/util/List", "size", "()I", true);
        controller.getOperandStack().remove(1);
        mv.visitMethodInsn(INVOKESPECIAL, "java/util/ArrayList", "<init>", "(I)V", false);
        mv.visitVarInsn(ASTORE, var);
        Label l1 = new Label();
        mv.visitLabel(l1);
        receiver.visit(controller.getAcg());
        mv.visitMethodInsn(INVOKEINTERFACE, "java/util/List", "iterator", "()Ljava/util/Iterator;", true);
        controller.getOperandStack().remove(1);
        mv.visitVarInsn(ASTORE, it);
        Label l2 = new Label();
        mv.visitLabel(l2);
        mv.visitVarInsn(ALOAD, it);
        mv.visitMethodInsn(INVOKEINTERFACE, "java/util/Iterator", "hasNext", "()Z", true);
        Label l3 = new Label();
        mv.visitJumpInsn(IFEQ, l3);
        mv.visitVarInsn(ALOAD, it);
        mv.visitMethodInsn(INVOKEINTERFACE, "java/util/Iterator", "next", "()Ljava/lang/Object;", true);
        mv.visitTypeInsn(CHECKCAST, BytecodeHelper.getClassInternalName(componentType));
        mv.visitVarInsn(ASTORE, next);
        Label l4 = new Label();
        mv.visitLabel(l4);
        mv.visitVarInsn(ALOAD, var);
        final ClassNode finalComponentType = componentType;
        PropertyExpression pexp = new PropertyExpression(new BytecodeExpression() {
            @Override
            public void visit(final MethodVisitor mv) {
                mv.visitVarInsn(ALOAD, next);
            }

            @Override
            public ClassNode getType() {
                return finalComponentType;
            }
        }, methodName);
        pexp.visit(controller.getAcg());
        controller.getOperandStack().box();
        controller.getOperandStack().remove(1);
        mv.visitMethodInsn(INVOKEINTERFACE, "java/util/List", "add", "(Ljava/lang/Object;)Z", true);
        mv.visitInsn(POP);
        Label l5 = new Label();
        mv.visitLabel(l5);
        mv.visitJumpInsn(GOTO, l2);
        mv.visitLabel(l3);
        mv.visitVarInsn(ALOAD, var);
        if (safe) {
            mv.visitLabel(exit);
        }
        controller.getOperandStack().push(make(ArrayList.class));
        controller.getCompileStack().removeVar(next);
        controller.getCompileStack().removeVar(it);
        controller.getCompileStack().removeVar(var);
    }

    @SuppressWarnings("unchecked")
    private boolean makeGetPrivateFieldWithBridgeMethod(final Expression receiver, final ClassNode receiverType, final String fieldName, final boolean safe, final boolean implicitThis) {
        FieldNode field = receiverType.getField(fieldName);
        ClassNode outerClass = receiverType.getOuterClass();
        if (field==null && implicitThis && outerClass !=null && !receiverType.isStaticClass()) {
            Expression pexp;
            if (controller.isInClosure()) {
                MethodCallExpression mce = new MethodCallExpression(
                        new VariableExpression("this"),
                        "getThisObject",
                        ArgumentListExpression.EMPTY_ARGUMENTS
                );
                mce.putNodeMetaData(StaticTypesMarker.INFERRED_TYPE, controller.getOutermostClass());
                mce.setImplicitThis(true);
                mce.setMethodTarget(CLOSURE_GETTHISOBJECT_METHOD);
                pexp = new CastExpression(controller.getOutermostClass(),mce);
            } else {
                pexp = new PropertyExpression(
                        new ClassExpression(outerClass),
                        "this"
                );
                ((PropertyExpression)pexp).setImplicitThis(true);
            }
            pexp.putNodeMetaData(StaticTypesMarker.INFERRED_TYPE, outerClass);
            pexp.setSourcePosition(receiver);
            return makeGetPrivateFieldWithBridgeMethod(pexp, outerClass, fieldName, safe, true);
        }
        ClassNode classNode = controller.getClassNode();
        if (field!=null && Modifier.isPrivate(field.getModifiers())
                && (StaticInvocationWriter.isPrivateBridgeMethodsCallAllowed(receiverType, classNode) || StaticInvocationWriter.isPrivateBridgeMethodsCallAllowed(classNode,receiverType))
                && !receiverType.equals(classNode)) {
            Map<String, MethodNode> accessors = (Map<String, MethodNode>) receiverType.redirect().getNodeMetaData(StaticCompilationMetadataKeys.PRIVATE_FIELDS_ACCESSORS);
            if (accessors!=null) {
                MethodNode methodNode = accessors.get(fieldName);
                if (methodNode!=null) {
                    MethodCallExpression mce = new MethodCallExpression(receiver, methodNode.getName(),
                            new ArgumentListExpression(field.isStatic()?new ConstantExpression(null):receiver));
                    mce.setMethodTarget(methodNode);
                    mce.setSafe(safe);
                    mce.setImplicitThis(implicitThis);
                    mce.visit(controller.getAcg());
                    return true;
                }
            }
        }
        return false;
    }

    @Override
    public void makeGroovyObjectGetPropertySite(final Expression receiver, final String methodName, final boolean safe, final boolean implicitThis) {
        TypeChooser typeChooser = controller.getTypeChooser();
        ClassNode classNode = controller.getClassNode();
        ClassNode receiverType = typeChooser.resolveType(receiver, classNode);
        if (receiver instanceof VariableExpression && ((VariableExpression) receiver).isThisExpression() && !controller.isInClosure()) {
            receiverType = classNode;
        }
        
        String property = methodName;
        if (implicitThis) {
            if (controller.getInvocationWriter() instanceof StaticInvocationWriter) {
                MethodCallExpression currentCall = ((StaticInvocationWriter) controller.getInvocationWriter()).getCurrentCall();
                if (currentCall != null && currentCall.getNodeMetaData(StaticTypesMarker.IMPLICIT_RECEIVER) != null) {
                    property = (String) currentCall.getNodeMetaData(StaticTypesMarker.IMPLICIT_RECEIVER);
                    String[] props = property.split("\\.");
                    BytecodeExpression thisLoader = new BytecodeExpression() {
                        @Override
                        public void visit(final MethodVisitor mv) {
                            mv.visitVarInsn(ALOAD, 0); // load this
                        }
                    };
                    thisLoader.setType(CLOSURE_TYPE);
                    Expression pexp = new PropertyExpression(thisLoader, new ConstantExpression(props[0]), safe);
                    for (int i = 1, propsLength = props.length; i < propsLength; i++) {
                        final String prop = props[i];
                        pexp.putNodeMetaData(StaticTypesMarker.INFERRED_TYPE, CLOSURE_TYPE);
                        pexp = new PropertyExpression(pexp, prop);
                    }
                    pexp.visit(controller.getAcg());
                    return;
                }
            }
        }

        if (makeGetPropertyWithGetter(receiver, receiverType, property, safe, implicitThis)) return;
        if (makeGetPrivateFieldWithBridgeMethod(receiver, receiverType, property, safe, implicitThis)) return;
        if (makeGetField(receiver, receiverType, property, safe, implicitThis, samePackages(receiverType.getPackageName(), classNode.getPackageName()))) return;

        MethodCallExpression call = new MethodCallExpression(
                receiver,
                "getProperty",
                new ArgumentListExpression(new ConstantExpression(property))
        );
        call.setImplicitThis(implicitThis);
        call.setSafe(safe);
        call.setMethodTarget(GROOVYOBJECT_GETPROPERTY_METHOD);
        call.visit(controller.getAcg());
        return;
    }

    @Override
    public void makeCallSiteArrayInitializer() {
    }

    private boolean makeGetPropertyWithGetter(final Expression receiver, final ClassNode receiverType, final String methodName, final boolean safe, final boolean implicitThis) {
        // does a getter exists ?
        String getterName = "get" + MetaClassHelper.capitalize(methodName);
        MethodNode getterNode = receiverType.getGetterMethod(getterName);
        if (getterNode==null) {
            getterName = "is" + MetaClassHelper.capitalize(methodName);
            getterNode = receiverType.getGetterMethod(getterName);
        }
        if (getterNode!=null && receiver instanceof ClassExpression && !CLASS_Type.equals(receiverType) && !getterNode.isStatic()) {
            return false;
        }

        // GROOVY-5561: if two files are compiled in the same source unit
        // and that one references the other, the getters for properties have not been
        // generated by the compiler yet (generated by the Verifier)
        PropertyNode propertyNode = receiverType.getProperty(methodName);
        if (getterNode == null && propertyNode != null) {
            // it is possible to use a getter
            String prefix = "get";
            if (boolean_TYPE.equals(propertyNode.getOriginType())) {
                prefix = "is";
            }
            getterName = prefix + MetaClassHelper.capitalize(methodName);
            getterNode = new MethodNode(
                    getterName,
                    ACC_PUBLIC,
                    propertyNode.getOriginType(),
                    Parameter.EMPTY_ARRAY,
                    ClassNode.EMPTY_ARRAY,
                    EmptyStatement.INSTANCE);
            getterNode.setDeclaringClass(receiverType);
            if (propertyNode.isStatic()) getterNode.setModifiers(ACC_PUBLIC + ACC_STATIC);
        }
        if (getterNode!=null) {
            MethodCallExpression call = new MethodCallExpression(
                    receiver,
                    getterName,
                    ArgumentListExpression.EMPTY_ARGUMENTS
            );
            call.setSourcePosition(receiver);
            call.setMethodTarget(getterNode);
            call.setImplicitThis(implicitThis);
            call.setSafe(safe);
            call.visit(controller.getAcg());
            return true;
        }

        if (receiverType instanceof InnerClassNode && !receiverType.isStaticClass()) {
            if (makeGetPropertyWithGetter(receiver,  receiverType.getOuterClass(), methodName,  safe, implicitThis)) {
                return true;
            }
        }

        // check direct interfaces (GROOVY-7149)
        for (ClassNode node : receiverType.getInterfaces()) {
            if (makeGetPropertyWithGetter(receiver, node, methodName, safe, implicitThis)) {
                return true;
            }
        }
        // go upper level
        ClassNode superClass = receiverType.getSuperClass();
        if (superClass !=null) {
            return makeGetPropertyWithGetter(receiver, superClass, methodName, safe, implicitThis);
        }

        return false;
    }

    boolean makeGetField(final Expression receiver, final ClassNode receiverType, final String fieldName, final boolean safe, final boolean implicitThis, final boolean samePackage) {
        FieldNode field = receiverType.getField(fieldName);
        // direct access is allowed if we are in the same class as the declaring class
        // or we are in an inner class
        if (field !=null 
                && isDirectAccessAllowed(field, controller.getClassNode(), samePackage)) {
            CompileStack compileStack = controller.getCompileStack();
            MethodVisitor mv = controller.getMethodVisitor();
            ClassNode replacementType = field.getOriginType();
            OperandStack operandStack = controller.getOperandStack();
            if (field.isStatic()) {
                mv.visitFieldInsn(GETSTATIC, BytecodeHelper.getClassInternalName(field.getOwner()), fieldName, BytecodeHelper.getTypeDescription(replacementType));
                operandStack.push(replacementType);
            } else {
                if (implicitThis) {
                    compileStack.pushImplicitThis(implicitThis);
                }
                receiver.visit(controller.getAcg());
                if (implicitThis) compileStack.popImplicitThis();
                Label exit = new Label();
                if (safe) {
                    mv.visitInsn(DUP);
                    Label doGet = new Label();
                    mv.visitJumpInsn(IFNONNULL, doGet);
                    mv.visitInsn(POP);
                    mv.visitInsn(ACONST_NULL);
                    mv.visitJumpInsn(GOTO, exit);
                    mv.visitLabel(doGet);
                }
                if (!operandStack.getTopOperand().isDerivedFrom(field.getOwner())) {
                    mv.visitTypeInsn(CHECKCAST, BytecodeHelper.getClassInternalName(field.getOwner()));
                }
                mv.visitFieldInsn(GETFIELD, BytecodeHelper.getClassInternalName(field.getOwner()), fieldName, BytecodeHelper.getTypeDescription(replacementType));
                if (safe) {
                    if (ClassHelper.isPrimitiveType(replacementType)) {
                        operandStack.replace(replacementType);
                        operandStack.box();
                        replacementType = operandStack.getTopOperand();
                    }
                    mv.visitLabel(exit);
                }
            }
            operandStack.replace(replacementType);
            return true;
        }

        for (ClassNode intf : receiverType.getInterfaces()) {
            // GROOVY-7039
            if (intf!=receiverType && makeGetField(receiver, intf, fieldName, safe, implicitThis, false)) {
                return true;
            }
        }

        ClassNode superClass = receiverType.getSuperClass();
        if (superClass !=null) {
            return makeGetField(receiver, superClass, fieldName, safe, implicitThis, false);
        }
        return false;
    }

    private static boolean samePackages(final String pkg1, final String pkg2) {
        return (
                (pkg1 ==null && pkg2 ==null)
                || pkg1 !=null && pkg1.equals(pkg2)
                );
    }

    private static boolean isDirectAccessAllowed(FieldNode a, ClassNode receiver, boolean isSamePackage) {
        ClassNode declaringClass = a.getDeclaringClass().redirect();
        ClassNode receiverType = receiver.redirect();

        // first, direct access from within the class or inner class nodes
        if (declaringClass.equals(receiverType)) return true;
        if (receiverType instanceof InnerClassNode) {
            while (receiverType!=null && receiverType instanceof InnerClassNode) {
                if (declaringClass.equals(receiverType)) return true;
                receiverType = receiverType.getOuterClass();
            }
        }

        // no getter
        return a.isPublic() || (a.isProtected() && isSamePackage);
    }

    @Override
    public void makeSiteEntry() {
    }

    @Override
    public void prepareCallSite(final String message) {
    }

    @Override
    public void makeSingleArgumentCall(final Expression receiver, final String message, final Expression arguments, boolean safe) {
        TypeChooser typeChooser = controller.getTypeChooser();
        ClassNode classNode = controller.getClassNode();
        ClassNode rType = typeChooser.resolveType(receiver, classNode);
        ClassNode aType = typeChooser.resolveType(arguments, classNode);
        if (trySubscript(receiver, message, arguments, rType, aType, safe)) {
            return;
        }
        // now try with flow type instead of declaration type
        rType = receiver.getNodeMetaData(StaticTypesMarker.INFERRED_TYPE);
<<<<<<< HEAD
        if (rType!=null && trySubscript(receiver, message, arguments, rType, aType, safe)) {
=======
        if (receiver instanceof VariableExpression && receiver.getNodeMetaData().isEmpty()) {
            // TODO: can STCV be made smarter to avoid this check?
            VariableExpression ve = (VariableExpression) ((VariableExpression)receiver).getAccessedVariable();
            rType = ve.getNodeMetaData(StaticTypesMarker.INFERRED_TYPE);
        }
        if (rType!=null && trySubscript(receiver, message, arguments, rType, aType)) {
>>>>>>> 01fdb705
            return;
        }
        // todo: more cases
        throw new GroovyBugError(
                "At line " + receiver.getLineNumber() + " column " + receiver.getColumnNumber() + "\n" +
                "On receiver: " + receiver.getText() + " with message: " + message + " and arguments: " + arguments.getText() + "\n" +
                "This method should not have been called. Please try to create a simple example reproducing\n" +
                "this error and file a bug report at https://issues.apache.org/jira/browse/GROOVY");
    }

    private boolean trySubscript(final Expression receiver, final String message, final Expression arguments, ClassNode rType, final ClassNode aType, boolean safe) {
        if (getWrapper(rType).isDerivedFrom(Number_TYPE)
                && getWrapper(aType).isDerivedFrom(Number_TYPE)) {
            if ("plus".equals(message) || "minus".equals(message) || "multiply".equals(message) || "div".equals(message)) {
                writeNumberNumberCall(receiver, message, arguments);
                return true;
            } else if ("power".equals(message)) {
                writePowerCall(receiver, arguments, rType, aType);
                return true;
            } else if ("mod".equals(message) || "leftShift".equals(message) || "rightShift".equals(message) || "rightShiftUnsigned".equals(message)) {
                writeOperatorCall(receiver, arguments, message);
                return true;
            }
        } else if (STRING_TYPE.equals(rType) && "plus".equals(message)) {
            writeStringPlusCall(receiver, message, arguments);
            return true;
        } else if ("getAt".equals(message)) {
            if (rType.isArray() && getWrapper(aType).isDerivedFrom(Number_TYPE) && !safe) {
                writeArrayGet(receiver, arguments, rType, aType);
                return true;
            } else {
                // check if a getAt method can be found on the receiver
                ClassNode current = rType;
                MethodNode getAtNode = null;
                while (current!=null && getAtNode==null) {
                    getAtNode = current.getDeclaredMethod("getAt", new Parameter[]{new Parameter(aType, "index")});
                    if (getAtNode == null) {
                        getAtNode = getCompatibleMethod(current, "getAt", aType);
                    }
                    if (getAtNode==null && isPrimitiveType(aType)) {
                        getAtNode = current.getDeclaredMethod("getAt", new Parameter[]{new Parameter(getWrapper(aType), "index")});
                        if (getAtNode == null) {
                            getAtNode = getCompatibleMethod(current, "getAt", getWrapper(aType));
                        }
                    } else if (getAtNode==null && aType.isDerivedFrom(Number_TYPE)) {
                        getAtNode = current.getDeclaredMethod("getAt", new Parameter[]{new Parameter(getUnwrapper(aType), "index")});
                        if (getAtNode == null) {
                            getAtNode = getCompatibleMethod(current, "getAt", getUnwrapper(aType));
                        }
                    }
                    current = current.getSuperClass();
                }
                if (getAtNode!=null) {
                    MethodCallExpression call = new MethodCallExpression(
                            receiver,
                            "getAt",
                            arguments
                    );

                    call.setSafe(safe);
                    call.setSourcePosition(arguments);
                    call.setImplicitThis(false);
                    call.setMethodTarget(getAtNode);
                    call.visit(controller.getAcg());
                    return true;
                }

                // make sure Map#getAt() and List#getAt handled with the bracket syntax are properly compiled
                ClassNode[] args = {aType};
                boolean acceptAnyMethod =
                        MAP_TYPE.equals(rType) || rType.implementsInterface(MAP_TYPE)
                        || LIST_TYPE.equals(rType) || rType.implementsInterface(LIST_TYPE);
                List<MethodNode> nodes = StaticTypeCheckingSupport.findDGMMethodsByNameAndArguments(controller.getSourceUnit().getClassLoader(), rType, message, args);
                if (nodes.isEmpty()) {
                    // retry with raw types
                    rType = rType.getPlainNodeReference();
                    nodes = StaticTypeCheckingSupport.findDGMMethodsByNameAndArguments(controller.getSourceUnit().getClassLoader(), rType, message, args);
                }
                nodes = StaticTypeCheckingSupport.chooseBestMethod(rType, nodes, args);
                if (nodes.size()==1 || nodes.size()>1 && acceptAnyMethod) {
                    MethodNode methodNode = nodes.get(0);
                    MethodCallExpression call = new MethodCallExpression(
                            receiver,
                            message,
                            arguments
                    );

                    call.setSafe(safe);
                    call.setSourcePosition(arguments);
                    call.setImplicitThis(false);
                    call.setMethodTarget(methodNode);
                    call.visit(controller.getAcg());
                    return true;
                }
                if (implementsInterfaceOrIsSubclassOf(rType, MAP_TYPE)) {
                    // fallback to Map#get
                    MethodCallExpression call = new MethodCallExpression(
                            receiver,
                            "get",
                            arguments
                    );

                    call.setSafe(safe);
                    call.setMethodTarget(MAP_GET_METHOD);
                    call.setSourcePosition(arguments);
                    call.setImplicitThis(false);
                    call.visit(controller.getAcg());
                    return true;
                }
            }
        }
        return false;
    }

    private MethodNode getCompatibleMethod(ClassNode current, String getAt, ClassNode aType) {
        // TODO this really should find "best" match or find all matches and complain about ambiguity if more than one
        // TODO handle getAt with more than one parameter
        // TODO handle default getAt methods on Java 8 interfaces
        for (MethodNode methodNode : current.getDeclaredMethods("getAt")) {
            if (methodNode.getParameters().length == 1) {
                ClassNode paramType = methodNode.getParameters()[0].getType();
                if (aType.isDerivedFrom(paramType) || aType.declaresInterface(paramType)) {
                    return methodNode;
                }
            }
        }
        return null;
    }

    private void writeArrayGet(final Expression receiver, final Expression arguments, final ClassNode rType, final ClassNode aType) {
        OperandStack operandStack = controller.getOperandStack();
        int m1 = operandStack.getStackLength();
        // visit receiver
        receiver.visit(controller.getAcg());
        // visit arguments as array index
        arguments.visit(controller.getAcg());
        operandStack.doGroovyCast(int_TYPE);
        int m2 = operandStack.getStackLength();
        // array access
        controller.getMethodVisitor().visitInsn(AALOAD);
        operandStack.replace(rType.getComponentType(), m2-m1);
    }

    private void writeOperatorCall(Expression receiver, Expression arguments, String operator) {
        prepareSiteAndReceiver(receiver, operator, false, controller.getCompileStack().isLHS());
        controller.getOperandStack().doGroovyCast(Number_TYPE);
        visitBoxedArgument(arguments);
        controller.getOperandStack().doGroovyCast(Number_TYPE);
        MethodVisitor mv = controller.getMethodVisitor();
        mv.visitMethodInsn(INVOKESTATIC, "org/codehaus/groovy/runtime/typehandling/NumberMath", operator, "(Ljava/lang/Number;Ljava/lang/Number;)Ljava/lang/Number;", false);
        controller.getOperandStack().replace(Number_TYPE, 2);
    }

    private void writePowerCall(Expression receiver, Expression arguments, final ClassNode rType, ClassNode aType) {
        OperandStack operandStack = controller.getOperandStack();
        int m1 = operandStack.getStackLength();
        //slow Path
        prepareSiteAndReceiver(receiver, "power", false, controller.getCompileStack().isLHS());
        operandStack.doGroovyCast(getWrapper(rType));
        visitBoxedArgument(arguments);
        operandStack.doGroovyCast(getWrapper(aType));
        int m2 = operandStack.getStackLength();
        MethodVisitor mv = controller.getMethodVisitor();
        if (BigDecimal_TYPE.equals(rType) && Integer_TYPE.equals(getWrapper(aType))) {
            mv.visitMethodInsn(INVOKESTATIC, "org/codehaus/groovy/runtime/DefaultGroovyMethods", "power", "(Ljava/math/BigDecimal;Ljava/lang/Integer;)Ljava/lang/Number;", false);
        } else if (BigInteger_TYPE.equals(rType) && Integer_TYPE.equals(getWrapper(aType))) {
            mv.visitMethodInsn(INVOKESTATIC, "org/codehaus/groovy/runtime/DefaultGroovyMethods", "power", "(Ljava/math/BigInteger;Ljava/lang/Integer;)Ljava/lang/Number;", false);
        } else if (Long_TYPE.equals(getWrapper(rType)) && Integer_TYPE.equals(getWrapper(aType))) {
            mv.visitMethodInsn(INVOKESTATIC, "org/codehaus/groovy/runtime/DefaultGroovyMethods", "power", "(Ljava/lang/Long;Ljava/lang/Integer;)Ljava/lang/Number;", false);
        } else if (Integer_TYPE.equals(getWrapper(rType)) && Integer_TYPE.equals(getWrapper(aType))) {
            mv.visitMethodInsn(INVOKESTATIC, "org/codehaus/groovy/runtime/DefaultGroovyMethods", "power", "(Ljava/lang/Integer;Ljava/lang/Integer;)Ljava/lang/Number;", false);
        } else {
            mv.visitMethodInsn(INVOKESTATIC, "org/codehaus/groovy/runtime/DefaultGroovyMethods", "power", "(Ljava/lang/Number;Ljava/lang/Number;)Ljava/lang/Number;", false);
        }
        controller.getOperandStack().replace(Number_TYPE, m2 - m1);
    }

    private void writeStringPlusCall(final Expression receiver, final String message, final Expression arguments) {
        // todo: performance would be better if we created a StringBuilder
        OperandStack operandStack = controller.getOperandStack();
        int m1 = operandStack.getStackLength();
        //slow Path
        prepareSiteAndReceiver(receiver, message, false, controller.getCompileStack().isLHS());
        visitBoxedArgument(arguments);
        int m2 = operandStack.getStackLength();
        MethodVisitor mv = controller.getMethodVisitor();
        mv.visitMethodInsn(INVOKESTATIC, "org/codehaus/groovy/runtime/DefaultGroovyMethods", "plus", "(Ljava/lang/String;Ljava/lang/Object;)Ljava/lang/String;", false);
        controller.getOperandStack().replace(STRING_TYPE, m2-m1);
    }

    private void writeNumberNumberCall(final Expression receiver, final String message, final Expression arguments) {
        OperandStack operandStack = controller.getOperandStack();
        int m1 = operandStack.getStackLength();
        //slow Path
        prepareSiteAndReceiver(receiver, message, false, controller.getCompileStack().isLHS());
        controller.getOperandStack().doGroovyCast(Number_TYPE);
        visitBoxedArgument(arguments);
        controller.getOperandStack().doGroovyCast(Number_TYPE);
        int m2 = operandStack.getStackLength();
        MethodVisitor mv = controller.getMethodVisitor();
        mv.visitMethodInsn(INVOKESTATIC, "org/codehaus/groovy/runtime/dgmimpl/NumberNumber" + MetaClassHelper.capitalize(message), message, "(Ljava/lang/Number;Ljava/lang/Number;)Ljava/lang/Number;", false);
        controller.getOperandStack().replace(Number_TYPE, m2 - m1);
    }


}<|MERGE_RESOLUTION|>--- conflicted
+++ resolved
@@ -16,7 +16,6 @@
  *  specific language governing permissions and limitations
  *  under the License.
  */
-
 package org.codehaus.groovy.classgen.asm.sc;
 
 import org.codehaus.groovy.GroovyBugError;
@@ -632,16 +631,12 @@
         }
         // now try with flow type instead of declaration type
         rType = receiver.getNodeMetaData(StaticTypesMarker.INFERRED_TYPE);
-<<<<<<< HEAD
-        if (rType!=null && trySubscript(receiver, message, arguments, rType, aType, safe)) {
-=======
         if (receiver instanceof VariableExpression && receiver.getNodeMetaData().isEmpty()) {
             // TODO: can STCV be made smarter to avoid this check?
             VariableExpression ve = (VariableExpression) ((VariableExpression)receiver).getAccessedVariable();
             rType = ve.getNodeMetaData(StaticTypesMarker.INFERRED_TYPE);
         }
-        if (rType!=null && trySubscript(receiver, message, arguments, rType, aType)) {
->>>>>>> 01fdb705
+        if (rType!=null && trySubscript(receiver, message, arguments, rType, aType, safe)) {
             return;
         }
         // todo: more cases
