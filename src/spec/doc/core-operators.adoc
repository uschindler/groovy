[[groovy-operators]]
= Operators

This chapter covers the operators of the Groovy programming language.

== Arithmetic operators

Groovy supports the usual familiar arithmetic operators you find in mathematics and in other programming languages like Java.
All the Java arithmetic operators are supported. Let's go through them in the following examples.

=== Normal arithmetic operators

The following binary arithmetic operators are available in Groovy:

[cols="1,1,1" options="header"]
|====
| Operator
| Purpose
| Remarks

| +++
| addition
|

| +-+
| subtraction
|

| +*+
| multiplication
|

| +/+
| division
| Use +intdiv()+ for integer division, and see the section about <<core-syntax.adoc#integer_division,integer division>> for more information on the return type of the division.

| +%+
| modulo
|

| +**+
| power
| See the section about <<core-syntax.adoc#power_operator,the power operation>> for more information on the return type of the operation.
|====

Here are a few examples of usage of those operators:

[source,groovy]
----
include::{projectdir}/src/spec/test/OperatorsTest.groovy[tags=binary_arith_ops,indent=0]
----

=== Unary operators

The +++ and +-+ operators are also available as unary operators:

[source,groovy]
----
include::{projectdir}/src/spec/test/OperatorsTest.groovy[tags=unary_plus_minus,indent=0]
----
<1> Note the usage of parentheses to surround an expression to apply the unary minus to that surrounded expression.

<<<<<<< HEAD
In terms of unary arithmetic operators, the ++++ (increment) and +--+ (decrement) operators are available, 
=======
In terms of unary arithmetics operators, the `++` (increment) and +--+ (decrement) operators are available,
>>>>>>> 88f0ea3e
both in prefix and postfix notation:

[source,groovy]
----
include::{projectdir}/src/spec/test/OperatorsTest.groovy[tags=plusplus_minusminus,indent=0]
----
<1> The postfix increment will increment +a+ after the expression has been evaluated and assigned into +b+
<2> The postfix decrement will decrement +c+ after the expression has been evaluated and assigned into +d+
<3> The prefix increment will increment +e+ before the expression is evaluated and assigned into +f+
<4> The prefix decrement will decrement +g+ before the expression is evaluated and assigned into +h+

=== Assignment arithmetic operators

From the binary arithmetic operators we have seen above, certain of them are also available in an assignment form:

* ++=+
* +-=+
* +*=+
* +/=+
* +%=+

Let's see them in action:

[source,groovy]
----
include::{projectdir}/src/spec/test/OperatorsTest.groovy[tags=binary_assign_operators,indent=0]
----

== Relational operators

Relational operators allow comparisons between objects, to know if two objects are the same or different,
or if one is greater than, less than, or equal to the other.

The following operators are available:

[cols="1,1" options="header"]
|====
| Operator
| Purpose

| +==+
| equal

| +!=+
| different

| +<+
| less than

| `<=`
| less than or equal

| +>+
| greater than

| +>=+
| greater than or equal
|====

Here are some examples of simple number comparisons using these operators:

[source,groovy]
----
include::{projectdir}/src/spec/test/OperatorsTest.groovy[tags=simple_relational_op,indent=0]
----

== Logical operators

Groovy offers three logical operators for boolean expressions:

* `&&`: logical "and"
* `||`: logical "or"
* `!`: logical "not"

Let's illustrate them with the following examples:

[source,groovy]
----
include::{projectdir}/src/spec/test/OperatorsTest.groovy[tags=logical_op,indent=0]
----
<1> "not" false is true
<2> true "and" true is true
<3> true "or" false is true

=== Precedence

The logical "not" has a higher priority than the logical "and".

[source,groovy]
----
include::{projectdir}/src/spec/test/OperatorsTest.groovy[tags=logical_precendence_1,indent=0]
----
<1> Here, the assertion is true (as the expression in parentheses is false), because "not" has a higher precedence than "and", so it only applies to the first "false" term; otherwise, it would have applied to the result of the "and", turned it into true, and the assertion would have failed

The logical "and" has a higher priority than the logical "or".

[source,groovy]
----
include::{projectdir}/src/spec/test/OperatorsTest.groovy[tags=logical_precendence_2,indent=0]
----
<1> Here, the assertion is true, because "and" has a higher precedence than "or", therefore the "or" is executed last and returns true, having one true argument; otherwise, the "and" would have executed last and returned false, having one false argument, and the assertion would have failed

=== Short-circuiting

The logical `||` operator supports short-circuiting: if the left operand is true, it knows that the result will be true in any case, so it won't evaluate the right operand.
The right operand will be evaluated only if the left operand is false.

Likewise for the logical `&&` operator: if the left operand is false, it knows that the result will be false in any case, so it won't evaluate the right operand.
The right operand will be evaluated only if the left operand is true.

[source,groovy]
----
include::{projectdir}/src/spec/test/OperatorsTest.groovy[tags=logical_shortcircuit,indent=0]
----
<1> We create a function that sets the `called` flag to true whenever it's called
<2> In the first case, after resetting the called flag, we confirm that if the left operand to `||` is true, the function is not called, as `||` short-circuits the evaluation of the right operand
<3> In the second case, the left operand is false and so the function is called, as indicated by the fact our flag is now true
<4> Likewise for `&&`, we confirm that the function is not called with a false left operand
<5> But the function is called with a true left operand

== Bitwise operators

Groovy offers 4 bitwise operators:

* `&`: bitwise "and"
* `|`: bitwise "or"
* `^`: bitwise "xor" (exclusive "or")
* `~`: bitwise negation

Bitwise operators can be applied on a `byte` or an `int` and return an `int`:

[source,groovy]
----
include::{projectdir}/src/spec/test/OperatorsTest.groovy[tags=bitwise_op,indent=0]
----
<1> bitwise and
<2> bitwise and returns common bits
<3> bitwise or
<4> bitwise or returns all '1' bits
<5> setting a mask to check only the last 8 bits
<6> bitwise exclusive or on self returns 0
<7> bitwise exclusive or
<8> bitwise negation

It's worth noting that the internal representation of primitive types follow the http://docs.oracle.com/javase/specs/jls/se8/html/jls-4.html[Java Language Specification]. In particular,
primitive types are signed, meaning that for a bitwise negation, it is always good to use a mask to retrieve only the necessary bits.

In Groovy, bitwise operators have the particularity of being <<Operator-Overloading,overloadable>>, meaning that you can define the behavior of those operators for any kind of object.

== Conditional operators

=== Not operator

The "not" operator is represented with an exclamation mark (`!`) and inverts the result of the underlying boolean expression. In
particular, it is possible to combine the `not` operator with the <<Groovy-Truth,Groovy truth>>:

[source,groovy]
----
include::{projectdir}/src/spec/test/OperatorsTest.groovy[tags=conditional_op_not,indent=0]
----
<1> the negation of `true` is `false`
<2> 'foo' is a non empty string, evaluating to `true`, so negation returns `false`
<3> '' is an empty string, evaluating to `false`, so negation returns `true`

=== Ternary operator

The ternary operator is a shortcut expression that is equivalent to an if/else branch assigning some value to a variable.

Instead of:
[source,groovy]
----
include::{projectdir}/src/spec/test/OperatorsTest.groovy[tags=conditional_op_ternary_if,indent=0]
----

You can write:
[source,groovy]
----
include::{projectdir}/src/spec/test/OperatorsTest.groovy[tags=conditional_op_ternary_ternary,indent=0]
----

The ternary operator is also compatible with the <<Groovy-Truth,Groovy truth>>, so you can make it even simpler:

[source,groovy]
----
include::{projectdir}/src/spec/test/OperatorsTest.groovy[tags=conditional_op_ternary_groovytruth,indent=0]
----

=== Elvis operator

The "Elvis operator" is a shortening of the ternary operator. One instance of where this is handy is for returning
a 'sensible default' value if an expression resolves to `false` or `null`. A simple example might look like this:

[source,groovy]
----
include::{projectdir}/src/spec/test/OperatorsTest.groovy[tags=conditional_op_elvis,indent=0]
----
<1> with the ternary operator, you have to repeat the value you want to assign
<2> with the Elvis operator, the value which is tested is used if it is not `false` or `null`

Usage of the Elvis operator reduces the verbosity of your code and reduces the risks of errors in case of refactorings,
by removing the need to duplicate the expression which is tested in both the condition and the positive return value.

== Object operators

=== Safe navigation operator

The Safe Navigation operator is used to avoid a `NullPointerException`. Typically when you have a reference to an object
you might need to verify that it is not `null` before accessing methods or properties of the object. To avoid this, the safe
navigation operator will simply return `null` instead of throwing an exception, like so:

[source,groovy]
----
include::{projectdir}/src/spec/test/OperatorsTest.groovy[tags=nullsafe,indent=0]
----
<1> `find` will return a `null` instance
<2> use of the null-safe operator prevents from a `NullPointerException`
<3> result is `null`

=== Direct field access operator

Normally in Groovy, when you write code like this:

[source,groovy]
----
include::{projectdir}/src/spec/test/OperatorsTest.groovy[tags=direct_field_class,indent=0]
----
<1> public field `name`
<2> a getter for `name` that returns a custom string
<3> calls the getter

The `user.name` call triggers a call to the property of the same name, that is to say, here, to the getter for `name`. If
you want to retrieve the field instead of calling the getter, you can use the direct field access operator:

[source,groovy]
----
include::{projectdir}/src/spec/test/OperatorsTest.groovy[tags=direct_field_op,indent=0]
----
<1> use of `.@` forces usage of the field instead of the getter

=== Method reference operator

The method reference operator (`.&`) call be used to store a reference to a method in a variable, in order to call it
later:

[source,groovy]
----
include::{projectdir}/src/spec/test/OperatorsTest.groovy[tags=method_reference,indent=0]
----
<1> the `str` variable contains a `String`
<2> we store a reference to the `toUpperCase` method on the `str` instance inside a variable named `fun`
<3> `fun` can be called like a regular method
<4> we can check that the result is the same as if we had called it directly on `str`

There are multiple advantages in using method references. First of all, the type of such a method reference is
a `groovy.lang.Closure`, so it can be used in any place a closure would be used. In particular, it is suitable to
convert an existing method for the needs of the strategy pattern:

[source,groovy]
----
include::{projectdir}/src/spec/test/OperatorsTest.groovy[tags=method_reference_strategy,indent=0]
----
<1> the `transform` method takes each element of the list and calls the `action` closure on them, returning a new list
<2> we define a function that takes a `Person` a returns a `String`
<3> we create a method reference on that function
<4> we create the list of elements we want to collect the descriptors
<5> the method reference can be used where a `Closure` was expected

Method references are bound by the receiver and a method name. Arguments are resolved at runtime, meaning that if you have
multiple methods with the same name, the syntax is not different, only resolution of the appropriate method to be called
will be done at runtime:

[source,groovy]
----
include::{projectdir}/src/spec/test/OperatorsTest.groovy[tags=method_reference_dispatch,indent=0]
----
<1> define an overloaded `doSomething` method accepting a `String` as an argument
<2> define an overloaded `doSomething` method accepting an `Integer` as an argument
<3> create a single method reference on `doSomething`, without specifying argument types
<4> using the method reference with a `String` calls the `String` version of `doSomething`
<5> using the method reference with an `Integer` calls the `Integer` version of `doSomething`

== Regular expression operators

=== Pattern operator

The pattern operator (`~`) provides a simple way to create a `java.util.regex.Pattern` instance:

[source,groovy]
----
include::{projectdir}/src/spec/test/OperatorsTest.groovy[tags=pattern_op,indent=0]
----

while in general, you find the pattern operator with an expression in a slashy-string, it can be used with any kind of
`String` in Groovy:

[source,groovy]
----
include::{projectdir}/src/spec/test/OperatorsTest.groovy[tags=pattern_op_variants,indent=0]
----
<1> using single quote strings
<2> using double quotes strings
<3> the dollar-slashy string lets you use slashes and the dollar sign without having to escape them
<4> you can also use a GString!

=== Find operator

Alternatively to building a pattern, you can directly use the find operator `=~` to build a `java.util.regex.Matcher`
instance:

[source,groovy]
----
include::{projectdir}/src/spec/test/OperatorsTest.groovy[tags=pattern_matcher_op,indent=0]
----
<1> `=~` creates a matcher against the `text` variable, using the pattern on the right hand side
<2> the return type of `=~` is a `Matcher`
<3> equivalent to calling `if (!m.find())`

Since a `Matcher` coerces to a `boolean` by calling its `find` method, the `=~` operator is consistent with the simple
use of Perl's `=~` operator, when it appears as a predicate (in `if`, `while`, etc.).

=== Match operator

The match operator (`==~`) is a slight variation of the find operator, that does not return a `Matcher` but a boolean
and requires a strict match of the input string:

[source,groovy]
----
include::{projectdir}/src/spec/test/OperatorsTest.groovy[tags=pattern_matcher_strict_op,indent=0]
----
<1> `==~` matches the subject with the regular expression, but match must be strict
<2> the return type of `==~` is therefore a `boolean`
<3> equivalent to calling `if (text ==~ /match/)`

== Other operators (WIP)

=== Spread operator

The Spread Operator (`*.`) is used to invoke an action on all items of an aggregate object. It is equivalent to calling the action on each item
and collecting the result into a list:

[source,groovy]
----
include::{projectdir}/src/spec/test/OperatorsTest.groovy[tags=spreaddot,indent=0]
----
<1> build a list of `Car` items. The list is an aggregate of objects.
<2> call the spread operator on the list, accessing the `make` property of each item
<3> returns a list of strings corresponding to the collection of `make` items

The spread operator is null-safe, meaning that if an element of the collection is null, it will return null instead of throwing a `NullPointerException`:

[source,groovy]
----
include::{projectdir}/src/spec/test/OperatorsTest.groovy[tags=spreaddot_nullsafe,indent=0]
----
<1> build a list for which of of the elements is `null`
<2> using the spread operator will *not* throw a `NullPointerException`
<3> the receiver might also be null, in which case the return value is `null`

The spread operator can be used on any class which implements the `Iterable` interface:

[source,groovy]
----
include::{projectdir}/src/spec/test/OperatorsTest.groovy[tags=spreaddot_iterable,indent=0]
----

==== Spreading method arguments

There may be situations when the arguments of a method call can be found in a list that you need to adapt to the method
arguments. In such situations, you can use the spread operator to call the method. For example, imagine you have the
following method signature:

[source,groovy]
----
include::{projectdir}/src/spec/test/OperatorsTest.groovy[tags=spreadmethodargs_method,indent=0]
----

then if you have the following list:

[source,groovy]
----
include::{projectdir}/src/spec/test/OperatorsTest.groovy[tags=spreadmethodargs_args,indent=0]
----

you can call the method without having to define intermediate variables:

[source,groovy]
----
include::{projectdir}/src/spec/test/OperatorsTest.groovy[tags=spreadmethodargs_assert,indent=0]
----

It is even possible to mix normal arguments with spread ones:

[source,groovy]
----
include::{projectdir}/src/spec/test/OperatorsTest.groovy[tags=spreadmethodargs_mixed,indent=0]
----

==== Spread list elements

When used inside a list literal, the spread operator acts as if the spread element contents were inlined into the list:

[source,groovy]
----
include::{projectdir}/src/spec/test/OperatorsTest.groovy[tags=spread_list,indent=0]
----
<1> `items` is a list
<2> we want to insert the contents of the `items` list directly into `list` without having to call `addAll`
<3> the contents of `items` has been inlined into `list`

==== Spread map elements

The spread map operator works in a similar manner as the spread list operator, but for maps. It allows you to inline
the contents of a map into another map literal, like in the following example:

[source,groovy]
----
include::{projectdir}/src/spec/test/OperatorsTest.groovy[tags=spread_map,indent=0]
----
<1> `m1` is the map that we want to inline
<2> we use the `*:m1` notation to spread the contents of `m1` into `map`
<3> `map` contains all the elements of `m1`

The position of the spread map operator is relevant, like illustrated in the following example:

[source,groovy]
----
include::{projectdir}/src/spec/test/OperatorsTest.groovy[tags=spread_map_position,indent=0]
----
<1> `m1` is the map that we want to inline
<2> we use the `*:m1` notation to spread the contents of `m1` into `map`, but redefine the key `d` *after* spreading
<3> `map` contains all the expected keys, but `d` was redefined

=== Range operator

Groovy supports the concept of ranges and provides a notation (`..`) to create ranges of objects:

[source,groovy]
----
include::{projectdir}/src/spec/test/OperatorsTest.groovy[tags=intrange,indent=0]
----
<1> a simple range of integers, stored into a local variable
<2> an `IntRange`, with inclusive bounds
<3> an `IntRange`, with exclusive upper bound
<4> a `groovy.lang.Range` implements the `List` interface
<5> meaning that you can call the `size` method on it

Ranges implementation is lightweight, meaning that only the lower and upper bounds are stored. You can create a range
from any `Comparable` object. For example, you can create a range of characters this way:

[source,groovy]
----
include::{projectdir}/src/spec/test/OperatorsTest.groovy[tags=charrange,indent=0]
----

=== Spaceship operator

The spaceship operator (`<=>`) delegates to the `compareTo` method:

[source,groovy]
----
include::{projectdir}/src/spec/test/OperatorsTest.groovy[tags=spaceship,indent=0]
----

[[subscript-operator]]
=== Subscript operator

The subscript operator is a short hand notation for `getAt` or `putAt`, depending on whether you find it on
the left hand side or the right hand side of an assignment:

[source,groovy]
----
include::{projectdir}/src/spec/test/OperatorsTest.groovy[tags=subscript_op,indent=0]
----
<1> `[2]` can be used instead of `getAt(2)`
<2> if on left hand side of an assignment, will call `putAt`
<3> `getAt` also supports ranges
<4> so does `putAt`
<5> the list is mutated

[[custom-subscript-operator]]
The subscript operator, in combination with a custom implementation of `getAt`/`putAt` is a convenient way for destructuring
objects:

[source,groovy]
----
include::{projectdir}/src/spec/test/OperatorsTest.groovy[tags=subscript_destructuring,indent=0]
----
<1> the `User` class defines a custom `getAt` implementation
<2> the `User` class defines a custom `putAt` implementation
<3> create a sample user
<4> using the subscript operator with index 0 allows retrieving the user id
<5> using the subscript operator with index 1 allows retrieving the user name
<6> we can use the subscript operator to write to a property thanks to the delegation to `putAt`
<7> and check that it's really the property `name` which was changed

=== Membership operator

The membership operator (`in`) is equivalent to calling the `isCase` method. In the context of a `List`, it is equivalent
to calling `contains`, like in the following example:

[source,groovy]
----
include::{projectdir}/src/spec/test/OperatorsTest.groovy[tags=membership_op,indent=0]
----
<1> equivalent to calling `list.contains('Emmy')` or `list.isCase('Emmy')`

=== Identity operator

In Groovy, using `==` to test equality is different from using the same operator in Java. In Groovy, it is calling `equals`.
If you want to compare reference equality, you should use `is` like in the following example:

[source,groovy]
----
include::{projectdir}/src/spec/test/OperatorsTest.groovy[tags=identity_op,indent=0]
----
<1> Create a list of strings
<2> Create another list of strings containing the same elements
<3> using `==`, we test object equality
<4> but using `is`, we can check that references are distinct

=== Coercion operator

The coercion operator (`as`) is a variant of casting. Coercion converts object from one type to another *without* them
being compatible for assignement. Let's take an example:

[source,groovy]
----
include::{projectdir}/src/spec/test/OperatorsTest.groovy[tags=coerce_op_cast,indent=0]
----
<1> `Integer` is not assignable to a `String`, so it will produce a `ClassCastException` at runtime

This can be fixed by using _coercion_ instead:

[source,groovy]
----
include::{projectdir}/src/spec/test/OperatorsTest.groovy[tags=coerce_op,indent=0]
----
<1> `Integer` is not assignable to a `String`, but use of `as` will _coerce_ it to a `String`

When an object is coerced into another, unless the target type is the same as the source type, coercion will return a
*new* object. The rules of coercion differ depending on the source and target types, and coercion may fail if no conversion
rules are found. Custom conversion rules may be implemented thanks to the `asType` method:

[source,groovy]
----
include::{projectdir}/src/spec/test/OperatorsTest.groovy[tags=coerce_op_custom,indent=0]
----
<1> the `User` class defines a custom conversion rule from `User` to `Identifiable`
<2> we create an instance of `User`
<3> we coerce the `User` instance into an `Identifiable`
<4> the target is an instance of `Identifiable`
<5> the target is not an instance of `User` anymore

=== Diamond operator

The diamond operator (`<>`) is a syntactic sugar only operator added to support compatibility with the operator of the
same name in Java 7. It is used to indicate that generic types should be inferred from the declaration:

[source,groovy]
----
include::{projectdir}/src/spec/test/OperatorsTest.groovy[tags=diamond_op,indent=0]
----

In dynamic Groovy, this is totally unused. In statically type checked Groovy, it is also optional since the Groovy
type checker performs type inference whether this operator is present or not.

=== Call operator

The call operator `()` is used to call a method named `call` implicitly. For any object which defines a `call` method,
 you can omit the `.call` part and use the call operator instead:

[source,groovy]
----
include::{projectdir}/src/spec/test/OperatorsTest.groovy[tags=call_op,indent=0]
----
<1> `MyCallable` defines a method named `call`. Note that it doesn't need to implement `java.util.concurrent.Callable`
<2> we can call the method using the classic method call syntax
<3> or we can omit `.call` thanks to the call operator

== Operator precedence (TBD)

[[Operator-Overloading]]
== Operator overloading

Groovy allows you to overload the various operators so that they can be used with your own classes. Consider this simple
class:

[source,groovy]
----
include::{projectdir}/src/spec/test/OperatorsTest.groovy[tags=operator_overload_class,indent=0]
----
<1> `Bucket` implements a special method called `plus()`

Just by implementing the `plus()` method, the `Bucket` class can now be used with the `+` operator like so:

[source,groovy]
----
include::{projectdir}/src/spec/test/OperatorsTest.groovy[tags=operator_overload_op,indent=0]
----
<1> The two `Bucket` objects can be added together with the `+` operator

All (non-comparator) Groovy operators have a corresponding method that you can implement in your own classes. The only
requirements are that your method is public, has the correct name, and has the correct number of arguments. The argument
types depend on what types you want to support on the right hand side of the operator. For example, you could support
the statement

[source,groovy]
----
include::{projectdir}/src/spec/test/OperatorsTest.groovy[tags=operator_overload_mixed_op,indent=0]
----

by implementing the `plus()` method with this signature:

[source,groovy]
----
include::{projectdir}/src/spec/test/OperatorsTest.groovy[tags=operator_overload_mixed_class,indent=0]
----

Here is a complete list of the operators and their corresponding methods:

[cols="1,1,1,1" options="header"]
|====
| Operator
| Method
| Operator
| Method

| +++
| a.plus(b)
| +a[b]+
| a.getAt(b)

| +-+
| a.minus(b)
| +a[b] = c+
| a.putAt(b, c)

| +*+
| a.multiply(b)
| +<<+
| a.leftShift(b)

| +/+
| a.div(b)
| +>>+
| a.rightShift(b)

| +%+
| a.mod(b)
| `++`
| a.next()

| +**+
| a.power(b)
| +--+
| a.previous()

| +\|+
| a.or(b)
| `+a`
| a.positive()

| +&+
| a.and(b)
| +-a+
| a.negative()

| +^+
| a.xor(b)
| +~a+
| a.bitwiseNegative()
|====
<|MERGE_RESOLUTION|>--- conflicted
+++ resolved
@@ -60,11 +60,7 @@
 ----
 <1> Note the usage of parentheses to surround an expression to apply the unary minus to that surrounded expression.
 
-<<<<<<< HEAD
-In terms of unary arithmetic operators, the ++++ (increment) and +--+ (decrement) operators are available, 
-=======
 In terms of unary arithmetics operators, the `++` (increment) and +--+ (decrement) operators are available,
->>>>>>> 88f0ea3e
 both in prefix and postfix notation:
 
 [source,groovy]
